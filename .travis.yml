--- conflicted
+++ resolved
@@ -16,11 +16,7 @@
 before_install:
     - sudo add-apt-repository -y ppa:reddit/ppa
     - sudo apt-get update -q
-<<<<<<< HEAD
-    - sudo apt-get install -y python-fbthrift python3-fbthrift fbthrift-compiler python-sphinx python-sphinxcontrib.spelling python-alabaster python-posix-ipc python3-posix-ipc python-enum34 pep8 pylint python-redis python-gevent python-pymemcache python3-pymemcache
-=======
-    - sudo apt-get install -y python-fbthrift python3-fbthrift fbthrift-compiler python-sphinx python-sphinxcontrib.spelling python-alabaster python-posix-ipc python3-posix-ipc python-enum34 python-flake8 pylint python-redis python-gevent
->>>>>>> 1542e0e7
+    - sudo apt-get install -y python-fbthrift python3-fbthrift fbthrift-compiler python-sphinx python-sphinxcontrib.spelling python-alabaster python-posix-ipc python3-posix-ipc python-enum34 python-flake8 pylint python-redis python-gevent python-pymemcache python3-pymemcache
 
 install:
     - pip install -e ".[pyramid]"
