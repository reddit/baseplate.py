--- conflicted
+++ resolved
@@ -15,9 +15,6 @@
 
 
 class Breaker:
-<<<<<<< HEAD
-    failures: int
-=======
     """Circuit breaker.
 
     The circuit breaker has 3 states:
@@ -41,7 +38,7 @@
     :param fuzz_ratio: how much to randomly add/subtract to the trip_for time
     """
 
->>>>>>> c022939a
+    failures: int
     _state: BreakerState = BreakerState.WORKING
     _is_bucket_full: bool = False
 
