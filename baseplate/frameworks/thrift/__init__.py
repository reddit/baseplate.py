import logging
import random
import sys
import time

from contextlib import contextmanager
from logging import Logger
from typing import Any
from typing import Callable
from typing import Iterator
from typing import Mapping
from typing import Optional

from form_observability import ContextAwareTracer
from form_observability import ctx
from opentelemetry import trace
from opentelemetry.context import attach
from opentelemetry.context import detach
from opentelemetry.propagate import extract
from opentelemetry.semconv.trace import MessageTypeValues
from opentelemetry.semconv.trace import SpanAttributes
from opentelemetry.trace import Tracer
from prometheus_client import Counter
from prometheus_client import Gauge
from prometheus_client import Histogram
from requests.structures import CaseInsensitiveDict
from thrift.protocol.TProtocol import TProtocolBase
from thrift.protocol.TProtocol import TProtocolException
from thrift.Thrift import TApplicationException
from thrift.Thrift import TException
from thrift.Thrift import TProcessor
from thrift.transport.TTransport import TTransportException

from baseplate import Baseplate
from baseplate import RequestContext
from baseplate import TraceInfo
from baseplate.lib.edgecontext import EdgeContextFactory
from baseplate.lib.prometheus_metrics import default_latency_buckets
from baseplate.thrift.ttypes import Error
from baseplate.thrift.ttypes import ErrorCode


logger = logging.getLogger(__name__)

PROM_NAMESPACE = "thrift_server"

PROM_LATENCY = Histogram(
    f"{PROM_NAMESPACE}_latency_seconds",
    "Time spent processing requests",
    [
        "thrift_method",
        "thrift_success",
    ],
    buckets=default_latency_buckets,
)
PROM_REQUESTS = Counter(
    f"{PROM_NAMESPACE}_requests_total",
    "Total RPC request count",
    [
        "thrift_method",
        "thrift_success",
        "thrift_exception_type",
        "thrift_baseplate_status",
        "thrift_baseplate_status_code",
    ],
)
PROM_ACTIVE = Gauge(
    f"{PROM_NAMESPACE}_active_requests",
    "The number of in-flight requests being handled by the service",
    ["thrift_method"],
    multiprocess_mode="livesum",
)


class _ContextAwareHandler:
    def __init__(
        self,
        handler: Any,
        context: RequestContext,
        logger: Logger,
        convert_to_baseplate_error: bool,
        tracer: Tracer,
    ):
        self.handler = handler
        self.context = context
        self.logger = logger
        self.convert_to_baseplate_error = convert_to_baseplate_error
        self._tracer = tracer

    @contextmanager
    def _set_remote_context(self, request_context: RequestContext) -> Iterator[None]:
        headers = request_context.headers
        if headers:
            header_dict = {}
            for k, v in headers.items():
                try:
                    header_dict[k.decode()] = v.decode()
                except UnicodeDecodeError:
                    self.logger.info("Unable to decode header %s, ignoring." % k.decode())

            ctx = extract(header_dict)
            logger.debug("Extracted trace headers. [ctx=%s, header_dict=%s]" % (ctx, header_dict))

            if ctx:
                token = attach(ctx)
                logger.debug("Attached context. [ctx=%s, token=%s]" % (ctx, token))
                try:
                    yield
                finally:
                    detach(token)
                    logger.debug("Detached context. [ctx=%s, token=%s]" % (ctx, token))
            else:
                yield
        else:
            yield

    def __getattr__(self, fn_name: str) -> Callable[..., Any]:
        def call_with_context(*args: Any, **kwargs: Any) -> Any:
            self.logger.debug("Handling: %r", fn_name)

            handler_fn = getattr(self.handler, fn_name)

            span = self.context.span
            span.set_tag("thrift.method", fn_name)
            start_time = time.perf_counter()

            # other attributes like RPC_SERVICE are inherited from `baseplate/server/thrift.py`
            otel_attributes = {
                SpanAttributes.RPC_METHOD: fn_name,
            }

            with self._set_remote_context(self.context):
                otelspan_name = f"{ctx.get(SpanAttributes.RPC_SERVICE)}/{fn_name}"

                # Note: we cannot define this at the top of the file, it _will_ break tests
                # (missing spans in self.finished_spans() call)
                # We currently don't know why... but since this is still correct, if maybe a bit
                # inefficient, we'll just leave it as is for now.
                context_aware_tracer = ContextAwareTracer(__name__)

                # we automatically record all exceptions, however...
                # we manually set status on exception because not all exceptions are "bad"
                with context_aware_tracer.start_as_current_span(
                    name=otelspan_name,
                    kind=trace.SpanKind.SERVER,
                    attributes=otel_attributes,
                    record_exception=True,
                    set_status_on_exception=False,
                ) as otelspan:
                    if b"User-Agent" in self.context.headers:
                        otelspan.set_attribute(
                            "user.agent", self.context.headers[b"User-Agent"].decode()
                        )

                    try:
                        span.start()
                        with PROM_ACTIVE.labels(fn_name).track_inprogress():
                            result = handler_fn(self.context, *args, **kwargs)
                    except (TApplicationException, TProtocolException, TTransportException) as exc:
                        logger.debug(
                            "Processing one of: TApplicationException, TProtocolException, TTransportException. [exc=%s]"
                            % exc
                        )
                        # these are subclasses of TException but aren't ones that
                        # should be expected in the protocol
                        span.finish(exc_info=sys.exc_info())
                        otelspan.set_status(trace.status.Status(trace.status.StatusCode.ERROR))
                        raise
                    except Error as exc:
                        logger.debug("Processing Error. [exc=%s]" % exc)
                        c = ErrorCode()
                        status = c._VALUES_TO_NAMES.get(exc.code, "")

                        otelspan.set_attribute("exception_type", "Error")
                        otelspan.set_attribute("thrift.status_code", exc.code)
                        otelspan.set_attribute("thrift.status", status)

                        span.set_tag("exception_type", "Error")
                        span.set_tag("thrift.status_code", exc.code)
                        span.set_tag("thrift.status", status)
                        span.set_tag("success", "false")
                        # mark 5xx errors as failures since those are still "unexpected"
                        if 500 <= exc.code < 600:
                            logger.debug("Processing 5xx baseplate Error. [exc=%s]" % exc)
                            span.finish(exc_info=sys.exc_info())
                            otelspan.set_status(trace.status.Status(trace.status.StatusCode.ERROR))
                        else:
                            logger.debug("Processing non 5xx baseplate Error. [exc=%s]" % exc)
                            # Set as OK as this is an expected exception
                            span.finish()
                            otelspan.set_status(trace.status.Status(trace.status.StatusCode.OK))
                        raise
                    except TException as exc:
                        logger.debug("Processing TException. [exc=%s]" % exc)
                        span.set_tag("exception_type", type(exc).__name__)
                        span.set_tag("success", "false")

                        # this is an expected exception, as defined in the IDL
                        span.finish()
                        # Set as OK as this is an expected exception
                        otelspan.set_status(trace.status.Status(trace.status.StatusCode.OK))
                        raise
                    except Exception as exc:  # noqa: E722
                        logger.debug("Processing every other type of exception. [exc=%s]" % exc)
                        # the handler crashed (or timed out)!
                        span.finish(exc_info=sys.exc_info())
                        otelspan.set_status(trace.status.Status(trace.status.StatusCode.ERROR))

                        if self.convert_to_baseplate_error:
                            logger.debug("Converting exception to baseplate Error. [exc=%s]" % exc)
                            raise Error(
                                code=ErrorCode.INTERNAL_SERVER_ERROR,
                                message="Internal server error",
                            )
                        logger.debug("Re-raising unexpected exception. [exc=%s]" % exc)
                        raise
                    else:
                        # a normal result
                        span.finish()
                        otelspan.set_status(trace.status.Status(trace.status.StatusCode.OK))
                        return result
                    finally:
                        event_attributes = {
                            SpanAttributes.MESSAGE_TYPE: MessageTypeValues.RECEIVED.value,
                            # SpanAttributes.MESSAGE_ID: _,  # TODO if we want to
                            # SpanAttributes.MESSAGE_COMPRESSED_SIZE: _,  # TODO if we want to
                            # SpanAttributes.MESSAGE_UNCOMPRESSED_SIZE: _,  # TODO if we want to
                        }
                        otelspan.add_event(name="message", attributes=event_attributes)

                        thrift_success = "true"
                        exception_type = ""
                        baseplate_status_code = ""
                        baseplate_status = ""
                        exc_info = sys.exc_info()
                        if exc_info[0] is not None:
                            thrift_success = "false"
                            exception_type = exc_info[0].__name__
                            current_exc = exc_info[1]
                            try:
                                # We want the following code to execute whenever the
                                # service raises an instance of Baseplate's `Error` class.
                                # Unfortunately, we cannot just rely on `isinstance` to do
                                # what we want here because some services compile
                                # Baseplate's thrift file on their own and import `Error`
                                # from that. When this is done, `isinstance` will always
                                # return `False` since it's technically a different class.
                                # To fix this, we optimistically try to access `code` on
                                # `current_exc` and just catch the `AttributeError` if the
                                # `code` attribute is not present.
                                # Note: if the error code was not originally defined in baseplate, or the
                                # name associated with the error was overriden, this cannot reflect that
                                # we will emit the status code in both cases
                                # but the status will be blank in the first case, and the baseplate name
                                # in the second
                                baseplate_status_code = current_exc.code  # type: ignore
                                baseplate_status = ErrorCode()._VALUES_TO_NAMES.get(current_exc.code, "")  # type: ignore
                            except AttributeError:
                                pass
                        PROM_REQUESTS.labels(
                            thrift_method=fn_name,
                            thrift_success=thrift_success,
                            thrift_exception_type=exception_type,
                            thrift_baseplate_status=baseplate_status,
                            thrift_baseplate_status_code=baseplate_status_code,
                        ).inc()
                        PROM_LATENCY.labels(fn_name, thrift_success).observe(
                            time.perf_counter() - start_time
                        )

        return call_with_context


def baseplateify_processor(
    processor: TProcessor,
    logger: Logger,
    baseplate: Baseplate,
    edge_context_factory: Optional[EdgeContextFactory] = None,
    convert_to_baseplate_error: bool = False,
) -> TProcessor:
    """Wrap a Thrift Processor with Baseplate's span lifecycle.

    :param processor: The service's processor to wrap.
    :param logger: The logger to use for error and debug logging.
    :param baseplate: The baseplate instance for your application.
    :param edge_context_factory: A configured factory for handling edge request
        context.
    :param convert_to_baseplate_error: If True, the server will automatically
        convert unhandled exceptions to:
            baseplate.Error(
                code=ErrorCode.INTERNAL_SERVER_ERROR,
                message="Internal server error",
            )

    """

    def make_processor_fn(fn_name: str, processor_fn: Callable[..., Any]) -> Callable[..., Any]:
        def call_processor_with_span_context(
            self: Any, seqid: int, iprot: TProtocolBase, oprot: TProtocolBase
        ) -> Any:
            context = baseplate.make_context_object()

            # Allow case-insensitivity for THeader headers
            headers: Mapping[bytes, bytes] = CaseInsensitiveDict(  # type: ignore
                data=iprot.get_headers()
            )

            trace_info: Optional[TraceInfo]
            try:
                sampled = bool(headers.get(b"Sampled") == b"1")
                flags = headers.get(b"Flags", None)
                trace_info = TraceInfo.from_upstream(
<<<<<<< HEAD
                    trace_id=headers[b"Trace"].decode(),
                    parent_id=headers[b"Parent"].decode(),
                    span_id=str(random.getrandbits(64)),
                    sampled=sampled,
                    flags=int(flags) if flags is not None else None,
=======
                    headers[b"Trace"].decode(),
                    headers.get(b"Parent", b"").decode(),
                    headers[b"Span"].decode(),
                    sampled,
                    int(flags) if flags is not None else None,
>>>>>>> 5741cc1a
                )
            except (KeyError, ValueError):
                trace_info = None

            edge_payload = headers.get(b"Edge-Request", None)
            context.raw_edge_context = edge_payload
            if edge_context_factory:
                context.edge_context = edge_context_factory.from_upstream(edge_payload)

            try:
                raw_deadline_budget = headers[b"Deadline-Budget"].decode()
                context.deadline_budget = float(raw_deadline_budget) / 1000
            except (KeyError, ValueError):
                context.deadline_budget = None

            span = baseplate.make_server_span(context, name=fn_name, trace_info=trace_info)
            span.set_tag("protocol", "thrift")

            try:
                service_name = headers[b"User-Agent"].decode()
            except (KeyError, UnicodeDecodeError):
                pass
            else:
                span.set_tag("peer.service", service_name)

            context.headers = headers

            handler = processor._handler
            tracer = trace.get_tracer(__name__)
            context_aware_handler = _ContextAwareHandler(
                handler,
                context,
                logger,
                convert_to_baseplate_error,
                tracer,
            )
            context_aware_processor = processor.__class__(context_aware_handler)
            return processor_fn(context_aware_processor, seqid, iprot, oprot)

        return call_processor_with_span_context

    instrumented_process_map = {}
    for fn_name, processor_fn in processor._processMap.items():
        context_aware_processor_fn = make_processor_fn(fn_name, processor_fn)
        instrumented_process_map[fn_name] = context_aware_processor_fn
    processor._processMap = instrumented_process_map
    processor.baseplate = baseplate
    return processor<|MERGE_RESOLUTION|>--- conflicted
+++ resolved
@@ -310,19 +310,11 @@
                 sampled = bool(headers.get(b"Sampled") == b"1")
                 flags = headers.get(b"Flags", None)
                 trace_info = TraceInfo.from_upstream(
-<<<<<<< HEAD
                     trace_id=headers[b"Trace"].decode(),
-                    parent_id=headers[b"Parent"].decode(),
+                    parent_id=headers.get(b"Parent", b"").decode(),
                     span_id=str(random.getrandbits(64)),
                     sampled=sampled,
                     flags=int(flags) if flags is not None else None,
-=======
-                    headers[b"Trace"].decode(),
-                    headers.get(b"Parent", b"").decode(),
-                    headers[b"Span"].decode(),
-                    sampled,
-                    int(flags) if flags is not None else None,
->>>>>>> 5741cc1a
                 )
             except (KeyError, ValueError):
                 trace_info = None
