--- conflicted
+++ resolved
@@ -18,11 +18,7 @@
 from baseplate import RequestContext
 from baseplate import TraceInfo
 from baseplate.lib.edgecontext import EdgeContextFactory
-<<<<<<< HEAD
-from baseplate.thrift.ttypes import Error as bp_error
-=======
 from baseplate.thrift.ttypes import Error
->>>>>>> 0d189bae
 from baseplate.thrift.ttypes import ErrorCode
 
 
@@ -56,6 +52,14 @@
                 span.finish(exc_info=sys.exc_info())
                 raise
             except Error as exc:
+                exc_info = sys.exc_info()
+                code = exc_info[1].code
+                c = ErrorCode()
+                status = c._VALUES_TO_NAMES.get(code, "")
+                span.set_tag("exception_type", exc_info[0].__name__)
+                span.set_tag("thrift.status_code", code)
+                span.set_tag("thrift.status", status)
+                span.set_tag("success", "false")
                 # mark 5xx errors as failures since those are still "unexpected"
                 if exc.code // 100 == 5:
                     span.finish(exc_info=sys.exc_info())
@@ -63,10 +67,8 @@
                     span.finish()
                 raise
             except TException:
-                name, code, status = processException(sys.exc_info())
-                span.set_tag("exception_type", name)
-                span.set_tag("thrift.status_code", code)
-                span.set_tag("thrift.status", status)
+                exc_info = sys.exc_info()
+                span.set_tag("exception_type", exc_info[0].__name__)
                 span.set_tag("success", "false")
                 # this is an expected exception, as defined in the IDL
                 span.finish()
@@ -75,6 +77,12 @@
                 # the handler crashed (or timed out)!
                 span.finish(exc_info=sys.exc_info())
                 if self.convert_to_baseplate_error:
+                    c = ErrorCode()
+                    status = c._VALUES_TO_NAMES.get(ErrorCode.INTERNAL_SERVER_ERROR, "")
+                    span.set_tag("exception_type", "Error")
+                    span.set_tag("thrift.status_code", ErrorCode.INTERNAL_SERVER_ERROR)
+                    span.set_tag("thrift.status", status)
+                    span.set_tag("success", "false")
                     raise Error(
                         code=ErrorCode.INTERNAL_SERVER_ERROR,
                         message="Internal server error",
@@ -101,7 +109,7 @@
     code, status = "", ""
     name = exc_class.__name__
 
-    if issubclass(exc_class, bp_error):
+    if issubclass(exc_class, Error):
         code = exc.code
         c = ErrorCode()
         status = c._VALUES_TO_NAMES.get(code, "")
