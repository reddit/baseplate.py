import datetime
import logging
import socket

from typing import Any
from typing import Dict

from gevent.pool import Pool
from gevent.pywsgi import LoggingLogAdapter
from gevent.pywsgi import WSGIHandler
from gevent.pywsgi import WSGIServer
from gevent.server import StreamServer

from baseplate.lib import config
from baseplate.server import _load_factory
from baseplate.server import runtime_monitor

logger = logging.getLogger(__name__)


class CircuitBreakingWSGIHandlerFactory(object):
    def __init__(self, max_concurrency):
        self.max_concurrency = max_concurrency
        self.open_requests = 0

    def create_handler(self, sock, address, server):
        return CircuitBreakingWSGIHandler(sock, address, server, self)


class CircuitBreakingWSGIHandler(WSGIHandler):
    def __init__(self, sock, address, server, factory):
        super(CircuitBreakingWSGIHandler, self).__init__(sock, address, server)
        self.factory = factory

    def run_application(self):
        if self.factory.open_requests < self.factory.max_concurrency:
            try:
                self.factory.open_requests += 1
                self.result = self.application(self.environ, self.start_response)
                self.process_result()
            finally:
                self.factory.open_requests -= 1
                close = getattr(self.result, "close", None)
                try:
                    if close is not None:
                        close()
                finally:
                    close = None
                    self.result = None
        else:
            status = "503 Service Unavailable"
            body = b"503 Service Unavailable (temporarily)"
            headers = [
                ("Content-Type", "text/plain"),
                ("Connection", "close"),
                ("Content-Length", str(len(body))),
            ]
            try:
                self.start_response(status, headers[:])
                self.write(body)
            except socket.error:
                if not PY3:
                    sys.exc_clear()
                self.close_connection = True


def make_server(server_config: Dict[str, str], listener: socket.socket, app: Any) -> StreamServer:
    """Make a gevent server for WSGI apps."""
    # pylint: disable=maybe-no-member
    cfg = config.parse_config(
        server_config,
        {
            "handler": config.Optional(config.String, default=None),
            "max_concurrency": config.Optional(config.Integer),
            "stop_timeout": config.Optional(
                config.TimespanWithLegacyFallback, default=datetime.timedelta(seconds=10)
            ),
        },
    )

<<<<<<< HEAD
    pool = Pool(size=None)
=======
    if cfg.max_concurrency is not None:
        logger.warning(
            "The max_concurrency setting is deprecated for WSGI servers. See https://git.io/Jeywc."
        )

    pool = Pool(size=cfg.max_concurrency)
>>>>>>> 1ca8488b
    log = LoggingLogAdapter(logger, level=logging.DEBUG)
    kwargs: Dict[str, Any] = {}
    if cfg.handler:
        # pdb.set_trace()
        kwargs["handler_class"] = _load_factory(cfg.handler, default_name=None)
    elif cfg.max_concurrency:
        # pdb.set_trace()
        kwargs["handler_class"] = CircuitBreakingWSGIHandlerFactory(
            cfg.max_concurrency
        ).create_handler

    server = WSGIServer(
        listener,
        application=app,
        spawn=pool,
        log=log,
        error_log=LoggingLogAdapter(logger, level=logging.ERROR),
        **kwargs,
    )
    server.stop_timeout = cfg.stop_timeout.total_seconds()

    runtime_monitor.start(server_config, app, pool)
    return server<|MERGE_RESOLUTION|>--- conflicted
+++ resolved
@@ -78,16 +78,8 @@
         },
     )
 
-<<<<<<< HEAD
     pool = Pool(size=None)
-=======
-    if cfg.max_concurrency is not None:
-        logger.warning(
-            "The max_concurrency setting is deprecated for WSGI servers. See https://git.io/Jeywc."
-        )
 
-    pool = Pool(size=cfg.max_concurrency)
->>>>>>> 1ca8488b
     log = LoggingLogAdapter(logger, level=logging.DEBUG)
     kwargs: Dict[str, Any] = {}
     if cfg.handler:
