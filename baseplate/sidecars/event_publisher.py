import argparse
import configparser
import email.utils
import gzip
import hashlib
import hmac
import logging
import signal
import sys

from types import FrameType
from typing import Any
from typing import List
from typing import Optional

import gevent
import requests

from baseplate import __version__ as baseplate_version
from baseplate.lib import config
from baseplate.lib import metrics
from baseplate.lib.events import MAX_EVENT_SIZE
from baseplate.lib.events import MAX_QUEUE_SIZE
from baseplate.lib.message_queue import create_queue
from baseplate.lib.message_queue import InMemoryMessageQueue
from baseplate.lib.message_queue import MessageQueue
from baseplate.lib.message_queue import QueueType
from baseplate.lib.message_queue import TimedOutError
from baseplate.lib.metrics import metrics_client_from_config
from baseplate.lib.retry import RetryPolicy
from baseplate.server import EnvironmentInterpolation
from baseplate.sidecars import Batch
from baseplate.sidecars import BatchFull
from baseplate.sidecars import publisher_queue_utils
from baseplate.sidecars import SerializedBatch
from baseplate.sidecars import TimeLimitedBatch


logger = logging.getLogger(__name__)


# seconds to wait for the event collector
POST_TIMEOUT = 3
# Base rate for expontential retry delay
RETRY_BACKOFF = 2
# Maximum wait for a message to be sent
MAX_RETRY_TIME = 5 * 60
# maximum time (seconds) an event can sit around while we wait for more
# messages to batch
MAX_BATCH_AGE = 1
# maximum size (in bytes) of a batch of events
MAX_BATCH_SIZE = 500 * 1024
# Seconds to wait for get/put operations on the event queue
QUEUE_TIMEOUT = 0.2
# Default address for remote queue server
DEFAULT_HOST = "127.0.0.1"
DEFAULT_PORT = 9091


class MaxRetriesError(Exception):
    pass


class V2Batch(Batch):
    # V2 batches are a struct with a single field of list<Event> type. because
    # we don't have the individual event schemas here, but pre-serialized
    # individual events instead, we mimic TJSONProtocol's container format
    # manually here.
    #
    # the format string in this header is for the length field. it should be
    # kept a similar number of bytes to the output of the formatting so the
    # initial size estimate is OK. 4 digits should be plenty.
    _header = '{"1":{"lst":["rec",%01d,'
    _end = b"]}}"

    def __init__(self, max_size: int = MAX_BATCH_SIZE):
        self.max_size = max_size
        self.reset()

    def add(self, item: Optional[bytes]) -> None:
        if not item:
            return

        serialized_size = len(item) + 1  # the comma at the end

        if self._size + serialized_size > self.max_size:
            raise BatchFull

        self._items.append(item)
        self._size += serialized_size

    def serialize(self) -> SerializedBatch:
        header = (self._header % len(self._items)).encode()
        return SerializedBatch(
            item_count=len(self._items), serialized=header + b",".join(self._items) + self._end
        )

    def reset(self) -> None:
        self._items: List[bytes] = []
        self._size = len(self._header) + len(self._end)


class V2JBatch(V2Batch):
    # Send a batch as a plain JSON array.  Useful when your events are not
    # Thrift JSON
    _header = "["
    _end = b"]"

    def serialize(self) -> SerializedBatch:
        serialized = self._header.encode() + b",".join(self._items) + self._end
        return SerializedBatch(item_count=len(self._items), serialized=serialized)


class BatchPublisher:
    def __init__(self, metrics_client: metrics.Client, cfg: Any):
        self.metrics = metrics_client
        self.url = f"{cfg.collector.scheme}://{cfg.collector.hostname}/v{cfg.collector.version}"
        self.key_name = cfg.key.name
        self.key_secret = cfg.key.secret
        self.session = requests.Session()
        self.session.headers[
            "User-Agent"
        ] = f"baseplate.py-{self.__class__.__name__}/{baseplate_version}"

    def _sign_payload(self, payload: bytes) -> str:
        digest = hmac.new(self.key_secret, payload, hashlib.sha256).hexdigest()
        return f"key={self.key_name}, mac={digest}"

    def publish(self, payload: SerializedBatch) -> None:
        if not payload.item_count:
            return

        logger.info("sending batch of %d events", payload.item_count)
        compressed_payload = gzip.compress(payload.serialized)
        headers = {
            "Date": email.utils.formatdate(usegmt=True),
            "User-Agent": "baseplate-event-publisher/1.0",
            "Content-Type": "application/json",
            "X-Signature": self._sign_payload(payload.serialized),
            "Content-Encoding": "gzip",
        }

        for _ in RetryPolicy.new(budget=MAX_RETRY_TIME, backoff=RETRY_BACKOFF):
            try:
                with self.metrics.timer("post"):
                    response = self.session.post(
                        self.url,
                        headers=headers,
                        data=compressed_payload,
                        timeout=POST_TIMEOUT,
                        # http://docs.python-requests.org/en/latest/user/advanced/#keep-alive
                        stream=False,
                    )
                response.raise_for_status()
            except requests.HTTPError as exc:
                self.metrics.counter("error.http").increment()

                # we should crash if it's our fault
                response = getattr(exc, "response", None)
                if response is not None and response.status_code < 500:
                    logger.exception("HTTP Request failed. Error: %s", response.text)
                    if response.status_code != 422:
                        # Do not exit on validation errors
                        raise
                else:
                    logger.exception("HTTP Request failed.")
            except OSError:
                self.metrics.counter("error.io").increment()
                logger.exception("HTTP Request failed")
            else:
                self.metrics.counter("sent").increment(payload.item_count)
                return

        raise MaxRetriesError("could not sent batch")


def build_batch_and_publish(
    event_queue: MessageQueue, batcher: TimeLimitedBatch, publisher: BatchPublisher, timeout: float
) -> bytes:
    # Helper that continuously polls for messages, then batches and publishes them
    while True:
        message: Optional[bytes]
        try:
            message = event_queue.get(timeout)
            batcher.add(message)
        except TimedOutError:
            continue
        except BatchFull:
            continue

        serialized = batcher.serialize()
        try:
            publisher.publish(serialized)
        except Exception:
            logger.exception("Events publishing failed.")
        batcher.reset()
        batcher.add(message)


SERIALIZER_BY_VERSION = {"2": V2Batch, "2j": V2JBatch}


def serialize_and_publish_batch(publisher: BatchPublisher, batcher: TimeLimitedBatch) -> None:
    """Serializes batch, publishes it using the publisher, and then resets the batch for more messages."""
    serialized_batch = batcher.serialize()
    try:
        publisher.publish(serialized_batch)
    except Exception:
        logger.exception("Events publishing failed.")
    batcher.reset()


def publish_events() -> None:
    arg_parser = argparse.ArgumentParser()
    arg_parser.add_argument(
        "config_file", type=argparse.FileType("r"), help="path to a configuration file"
    )
    arg_parser.add_argument(
        "--queue-name",
        default="main",
        help="name of event queue / publisher config (default: main)",
    )
    arg_parser.add_argument(
        "--debug", default=False, action="store_true", help="enable debug logging"
    )
    args = arg_parser.parse_args()

    if args.debug:
        level = logging.DEBUG
    else:
        level = logging.WARNING
    logging.basicConfig(level=level)

    config_parser = configparser.RawConfigParser(interpolation=EnvironmentInterpolation())
    config_parser.read_file(args.config_file)
    raw_config = dict(config_parser.items("event-publisher:" + args.queue_name))
    cfg = config.parse_config(
        raw_config,
        {
            "collector": {
                "hostname": config.String,
                "version": config.Optional(config.String, default="2"),
                "scheme": config.Optional(config.String, default="https"),
            },
            "key": {"name": config.String, "secret": config.Base64},
            "max_queue_size": config.Optional(config.Integer, MAX_QUEUE_SIZE),
            "max_element_size": config.Optional(config.Integer, MAX_EVENT_SIZE),
            "queue_type": config.Optional(config.String, default=QueueType.POSIX.value),
            "queue_host": config.Optional(config.String, DEFAULT_HOST),
            "queue_port": config.Optional(config.Integer, DEFAULT_PORT),
        },
    )

    metrics_client = metrics_client_from_config(raw_config)

    queue_name = f"/events-{args.queue_name}"
    event_queue: MessageQueue = create_queue(
        cfg.queue_type, queue_name, cfg.max_queue_size, cfg.max_element_size
    )

    # pylint: disable=maybe-no-member
    serializer = SERIALIZER_BY_VERSION[cfg.collector.version]()
    batcher = TimeLimitedBatch(serializer, MAX_BATCH_AGE)
    publisher = BatchPublisher(metrics_client, cfg)

<<<<<<< HEAD
    if cfg.queue_type == QueueType.IN_MEMORY.value and isinstance(
        event_queue, InMemoryMessageQueue
    ):
        gevent.monkey.patch_all()
        # Start the Thrift server that communicates with RemoteMessageQueues and stores
        # data in a InMemoryMessageQueue
        with publisher_queue_utils.start_queue_server(
            event_queue, host=cfg.queue_host, port=cfg.queue_port
        ):
            build_batch_and_publish(event_queue, batcher, publisher, QUEUE_TIMEOUT)

    else:
        build_batch_and_publish(event_queue, batcher, publisher, QUEUE_TIMEOUT)
=======
    def flush_queue_signal_handler(_signo: int, _frame: FrameType) -> None:
        """Signal handler for flushing messages from the queue and publishing them."""
        message: Optional[bytes]
        logger.info("Shutdown signal received. Flushing events...")

        while True:
            try:
                message = event_queue.get(timeout=0.2)
            except TimedOutError:
                if len(batcher.serialize()) > 0:
                    serialize_and_publish_batch(publisher, batcher)
                break

            if batcher.is_ready:
                serialize_and_publish_batch(publisher, batcher)
            batcher.add(message)
        sys.exit(0)

    for sig in (signal.SIGINT, signal.SIGTERM):
        signal.signal(sig, flush_queue_signal_handler)
        signal.siginterrupt(sig, False)

    while True:
        message: Optional[bytes]

        try:
            message = event_queue.get(timeout=0.2)
        except TimedOutError:
            message = None

        if batcher.is_ready:
            serialize_and_publish_batch(publisher, batcher)
        batcher.add(message)
>>>>>>> 62da77ff


if __name__ == "__main__":
    publish_events()<|MERGE_RESOLUTION|>--- conflicted
+++ resolved
@@ -174,29 +174,6 @@
         raise MaxRetriesError("could not sent batch")
 
 
-def build_batch_and_publish(
-    event_queue: MessageQueue, batcher: TimeLimitedBatch, publisher: BatchPublisher, timeout: float
-) -> bytes:
-    # Helper that continuously polls for messages, then batches and publishes them
-    while True:
-        message: Optional[bytes]
-        try:
-            message = event_queue.get(timeout)
-            batcher.add(message)
-        except TimedOutError:
-            continue
-        except BatchFull:
-            continue
-
-        serialized = batcher.serialize()
-        try:
-            publisher.publish(serialized)
-        except Exception:
-            logger.exception("Events publishing failed.")
-        batcher.reset()
-        batcher.add(message)
-
-
 SERIALIZER_BY_VERSION = {"2": V2Batch, "2j": V2JBatch}
 
 
@@ -208,6 +185,30 @@
     except Exception:
         logger.exception("Events publishing failed.")
     batcher.reset()
+
+
+def build_and_publish_batch(
+    event_queue: MessageQueue, batcher: TimeLimitedBatch, publisher: BatchPublisher, timeout: float
+) -> bytes:
+    """Continuously polls for messages, then batches and publishes them."""
+    while True:
+        message: Optional[bytes]
+        try:
+            message = event_queue.get(timeout)
+            batcher.add(message)
+            continue # We will publish on the next loop if batch full/queue empty
+        except TimedOutError:
+            message = None
+            pass # We may want to publish if we have other messages in the batch and time is up
+        except BatchFull:
+            batcher.is_full = True
+            pass # We want to publish bc batch is full
+
+        if batcher.is_ready: # Time is up or batch is full
+            serialize_and_publish_batch(publisher, batcher)
+
+            if message: # If we published because batch was full, we need to add the straggler we popped
+                batcher.add(message)
 
 
 def publish_events() -> None:
@@ -263,7 +264,27 @@
     batcher = TimeLimitedBatch(serializer, MAX_BATCH_AGE)
     publisher = BatchPublisher(metrics_client, cfg)
 
-<<<<<<< HEAD
+
+    def flush_queue_signal_handler(_signo: int, _frame: FrameType) -> None:
+        """Signal handler for flushing messages from the queue and publishing them."""
+        message: Optional[bytes]
+        logger.info("Shutdown signal received. Flushing events...")
+
+        while True:
+            try:
+                message = event_queue.get(timeout=0.2)
+            except TimedOutError:
+                # Once the queue drains, publish anything remaining and then exit
+                if len(batcher.serialize()) > 0:
+                    serialize_and_publish_batch(publisher, batcher)
+                break
+
+            if batcher.is_ready:
+                serialize_and_publish_batch(publisher, batcher)
+            batcher.add(message)
+        sys.exit(0)
+    
+
     if cfg.queue_type == QueueType.IN_MEMORY.value and isinstance(
         event_queue, InMemoryMessageQueue
     ):
@@ -273,45 +294,17 @@
         with publisher_queue_utils.start_queue_server(
             event_queue, host=cfg.queue_host, port=cfg.queue_port
         ):
-            build_batch_and_publish(event_queue, batcher, publisher, QUEUE_TIMEOUT)
+            for sig in (gevent.signal.SIGINT, gevent.signal.SIGTERM):
+                gevent.signal.signal(sig, flush_queue_signal_handler)
+                gevent.signal.siginterrupt(sig, False)
+            print("patched with gevent signal")
+            build_and_publish_batch(event_queue, batcher, publisher, QUEUE_TIMEOUT)
 
     else:
-        build_batch_and_publish(event_queue, batcher, publisher, QUEUE_TIMEOUT)
-=======
-    def flush_queue_signal_handler(_signo: int, _frame: FrameType) -> None:
-        """Signal handler for flushing messages from the queue and publishing them."""
-        message: Optional[bytes]
-        logger.info("Shutdown signal received. Flushing events...")
-
-        while True:
-            try:
-                message = event_queue.get(timeout=0.2)
-            except TimedOutError:
-                if len(batcher.serialize()) > 0:
-                    serialize_and_publish_batch(publisher, batcher)
-                break
-
-            if batcher.is_ready:
-                serialize_and_publish_batch(publisher, batcher)
-            batcher.add(message)
-        sys.exit(0)
-
-    for sig in (signal.SIGINT, signal.SIGTERM):
-        signal.signal(sig, flush_queue_signal_handler)
-        signal.siginterrupt(sig, False)
-
-    while True:
-        message: Optional[bytes]
-
-        try:
-            message = event_queue.get(timeout=0.2)
-        except TimedOutError:
-            message = None
-
-        if batcher.is_ready:
-            serialize_and_publish_batch(publisher, batcher)
-        batcher.add(message)
->>>>>>> 62da77ff
+        for sig in (signal.SIGINT, signal.SIGTERM):
+            signal.signal(sig, flush_queue_signal_handler)
+            signal.siginterrupt(sig, False)
+        build_and_publish_batch(event_queue, batcher, publisher, QUEUE_TIMEOUT)
 
 
 if __name__ == "__main__":
