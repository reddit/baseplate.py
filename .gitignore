--- conflicted
+++ resolved
@@ -8,10 +8,5 @@
 baseplate.egg-info
 build/
 dist/
-<<<<<<< HEAD
-
-.mypy_cache
-=======
 .eggs/
-.mypy_cache/
->>>>>>> d1a29d81
+.mypy_cache/