import contextlib
import logging
import unittest

from importlib import reload
from unittest import mock

import gevent.monkey
import pytest

from thrift.Thrift import TApplicationException

from baseplate import Baseplate
from baseplate import BaseplateObserver
from baseplate import ServerSpanObserver
from baseplate import SpanObserver
from baseplate import TraceInfo
from baseplate.clients.thrift import ThriftClient
from baseplate.frameworks.thrift import baseplateify_processor
from baseplate.lib import config
from baseplate.lib.thrift_pool import ThriftConnectionPool
from baseplate.observers.prometheus import PrometheusServerSpanObserver
<<<<<<< HEAD
=======
from baseplate.observers.prometheus import PrometheusClientSpanObserver
>>>>>>> 2a62fe39
from baseplate.observers.timeout import ServerTimeout
from baseplate.observers.timeout import TimeoutBaseplateObserver
from baseplate.server import make_listener
from baseplate.server.thrift import make_server
from baseplate.thrift import BaseplateService
from baseplate.thrift import BaseplateServiceV2
from baseplate.thrift.ttypes import Error
from baseplate.thrift.ttypes import ErrorCode
from baseplate.thrift.ttypes import IsHealthyProbe
from baseplate.thrift.ttypes import IsHealthyRequest
from baseplate.thrift.ttypes import Error as bp_error
from baseplate.thrift.ttypes import ErrorCode

from . import FakeEdgeContextFactory
from .test_thrift import TestService

@contextlib.contextmanager
def serve_thrift(handler, server_spec, server_span_observer=None, baseplate_observer=None):
    # create baseplate root
    baseplate = Baseplate()

    if server_span_observer:
        class TestBaseplateObserver(BaseplateObserver):
            def on_server_span_created(self, context, server_span):
                server_span.register(server_span_observer)

        baseplate.register(TestBaseplateObserver())

    if baseplate_observer:
        baseplate.register(baseplate_observer)

    # set up the server's processor
    logger = mock.Mock(spec=logging.Logger)
    edge_context_factory = FakeEdgeContextFactory()
    processor = server_spec.Processor(handler)
    processor = baseplateify_processor(
        processor, logger, baseplate, edge_context_factory, convert_to_baseplate_error=True
    )

    # bind a server socket on an available port
    server_bind_endpoint = config.Endpoint("127.0.0.1:0")
    listener = make_listener(server_bind_endpoint)
    server = make_server({"stop_timeout": "1 millisecond"}, listener, processor)

    # figure out what port the server ended up on
    server_address = listener.getsockname()
    server.endpoint = config.Endpoint(f"{server_address[0]}:{server_address[1]}")

    # run the server until our caller is done with it
    server_greenlet = gevent.spawn(server.serve_forever)
    try:
        yield server
    finally:
        server_greenlet.kill()


@contextlib.contextmanager
def raw_thrift_client(endpoint, client_spec):
    pool = ThriftConnectionPool(endpoint)
    with pool.connection() as client_protocol:
        yield client_spec.Client(client_protocol)


@contextlib.contextmanager
def baseplate_thrift_client(
    endpoint,
    client_spec,
    client_span_observer=None,
    timeout=None,
):
    app_config = {
        "baseplate.service_name": "fancy test client",
        "example_service.endpoint": str(endpoint),
    }
    if timeout:
        app_config["example_service.timeout"] = timeout
    baseplate = Baseplate(app_config=app_config)

    if client_span_observer:

        class TestServerSpanObserver(ServerSpanObserver):
            def on_child_span_created(self, span):
                span.register(client_span_observer)

        observer = TestServerSpanObserver()

        class TestBaseplateObserver(BaseplateObserver):
            def on_server_span_created(self, context, span):
                span.register(observer)

        baseplate.register(TestBaseplateObserver())

    context = baseplate.make_context_object()
    trace_info = TraceInfo.from_upstream(
        trace_id="1234", parent_id="2345", span_id="3456", flags=4567, sampled=True
    )

    baseplate.configure_context({"example_service": ThriftClient(client_spec.Client)})

    baseplate.make_server_span(context, "example_service.example", trace_info)

    context.raw_edge_context = FakeEdgeContextFactory.RAW_BYTES

    yield context


class GeventPatchedTestCase(unittest.TestCase):
    def setUp(self):
        gevent.monkey.patch_socket()

    def tearDown(self):
        import socket

        reload(socket)


class ThriftTraceHeaderTests(GeventPatchedTestCase):
    def test_user_agent(self):
        """We should accept user-agent headers and apply them to the server span tags."""

        class Handler(TestService.Iface):
            def example(self, context):
                return True

        handler = Handler()

        server_span_observer = mock.Mock(spec=ServerSpanObserver)
        with serve_thrift(handler, TestService, server_span_observer) as server:
            with baseplate_thrift_client(server.endpoint, TestService) as context:
                context.example_service.example()

        server_span_observer.on_set_tag.assert_called()

    def test_no_headers(self):
        """We should accept requests without headers and generate a trace."""

        class Handler(TestService.Iface):
            def __init__(self):
                self.server_span = None

            def example(self, context):
                self.server_span = context.span
                return True

        handler = Handler()

        with serve_thrift(handler, TestService) as server:
            with raw_thrift_client(server.endpoint, TestService) as client:
                client_result = client.example()

        self.assertIsNotNone(handler.server_span)
        self.assertGreaterEqual(len(handler.server_span.id), 0)
        self.assertTrue(client_result)

    def test_header_propagation(self):
        """If the client sends headers, we should set the trace up accordingly."""
        trace_id = "1234"
        parent_id = "2345"
        span_id = "3456"
        flags = 4567
        sampled = 1

        class Handler(TestService.Iface):
            def __init__(self):
                self.server_span = None

            def example(self, context):
                self.server_span = context.span
                return True

        handler = Handler()

        with serve_thrift(handler, TestService) as server:
            with raw_thrift_client(server.endpoint, TestService) as client:
                transport = client._oprot.trans
                transport.set_header(b"Trace", trace_id.encode())
                transport.set_header(b"Parent", parent_id.encode())
                transport.set_header(b"Span", span_id.encode())
                transport.set_header(b"Flags", str(flags).encode())
                transport.set_header(b"Sampled", str(sampled).encode())
                client_result = client.example()

        self.assertIsNotNone(handler.server_span)
        self.assertEqual(handler.server_span.trace_id, trace_id)
        self.assertEqual(handler.server_span.parent_id, parent_id)
        self.assertEqual(handler.server_span.id, span_id)
        self.assertEqual(handler.server_span.flags, flags)
        self.assertEqual(handler.server_span.sampled, sampled)
        self.assertTrue(client_result)

    def test_optional_headers_optional(self):
        """Test that we accept traces from clients that don't include all headers."""
        trace_id = "1234"
        parent_id = "2345"
        span_id = "3456"

        class Handler(TestService.Iface):
            def __init__(self):
                self.server_span = None

            def example(self, context):
                self.server_span = context.span
                return True

        handler = Handler()

        with serve_thrift(handler, TestService) as server:
            with raw_thrift_client(server.endpoint, TestService) as client:
                transport = client._oprot.trans
                transport.set_header(b"Trace", trace_id.encode())
                transport.set_header(b"Parent", parent_id.encode())
                transport.set_header(b"Span", span_id.encode())
                client_result = client.example()

        self.assertIsNotNone(handler.server_span)
        self.assertEqual(handler.server_span.trace_id, trace_id)
        self.assertEqual(handler.server_span.parent_id, parent_id)
        self.assertEqual(handler.server_span.id, span_id)
        self.assertEqual(handler.server_span.flags, None)
        self.assertEqual(handler.server_span.sampled, False)
        self.assertTrue(client_result)

    def test_budget_header(self):
        """Test that the budget header is set in the headers if the client sets it."""
        budget = "1234"

        class Handler(TestService.Iface):
            def __init__(self):
                self.server_span = None

            def example(self, context):
                self.server_span = context.span
                self.context = context
                return True

        handler = Handler()

        with serve_thrift(handler, TestService) as server:
            with raw_thrift_client(server.endpoint, TestService) as client:
                transport = client._oprot.trans
                transport.set_header(b"Deadline-Budget", budget.encode())
                client_result = client.example()

        self.assertEqual(handler.context.headers.get(b"Deadline-Budget").decode(), budget)
        self.assertTrue(client_result)


class ThriftEdgeRequestHeaderTests(GeventPatchedTestCase):
    def _test(self, header_name=None):
        class Handler(TestService.Iface):
            def __init__(self):
                self.edge_context = None

            def example(self, context):
                self.edge_context = context.edge_context
                return True

        handler = Handler()

        with serve_thrift(handler, TestService) as server:
            with raw_thrift_client(server.endpoint, TestService) as client:
                if header_name:
                    transport = client._oprot.trans
                    transport.set_header(header_name, FakeEdgeContextFactory.RAW_BYTES)
                client_result = client.example()

        assert client_result is True
        return handler.edge_context

    def test_edge_request_context(self):
        """If the client sends an edge-request header we should parse it."""
        edge_context = self._test(b"Edge-Request")
        assert edge_context == FakeEdgeContextFactory.DECODED_CONTEXT

    def test_edge_request_context_case_insensitive(self):
        edge_context = self._test(b"edge-request")
        assert edge_context == FakeEdgeContextFactory.DECODED_CONTEXT

    def test_no_edge_context(self):
        edge_context = self._test()
        assert edge_context is None


class ThriftServerSpanTests(GeventPatchedTestCase):
    def test_server_span_starts_and_stops(self):
        """The server span should start/stop appropriately."""

        class Handler(TestService.Iface):
            def example(self, context):
                return True

        handler = Handler()

        server_span_observer = mock.Mock(spec=ServerSpanObserver)
        with serve_thrift(handler, TestService, server_span_observer) as server:
            with raw_thrift_client(server.endpoint, TestService) as client:
                client.example()

        server_span_observer.on_start.assert_called_once_with()
        server_span_observer.on_finish.assert_called_once_with(None)

    def test_expected_exception_not_passed_to_server_span_finish(self):
        """If the server returns an expected exception, don't count it as failure."""

        class Handler(TestService.Iface):
            def example(self, context):
                raise TestService.ExpectedException()

        handler = Handler()

        server_span_observer = mock.Mock(spec=ServerSpanObserver)
        with serve_thrift(handler, TestService, server_span_observer) as server:
            with raw_thrift_client(server.endpoint, TestService) as client:
                with self.assertRaises(TestService.ExpectedException):
                    client.example()

        server_span_observer.on_start.assert_called_once_with()
        server_span_observer.on_finish.assert_called_once_with(None)

    def test_unexpected_exception_passed_to_server_span_finish(self):
        """If the server returns an unexpected exception, mark a failure."""

        class UnexpectedException(Exception):
            pass

        class Handler(TestService.Iface):
            def example(self, context):
                raise UnexpectedException

        handler = Handler()

        server_span_observer = mock.Mock(spec=ServerSpanObserver)
        with serve_thrift(handler, TestService, server_span_observer) as server:
            with raw_thrift_client(server.endpoint, TestService) as client:
                with self.assertRaises(Error):
                    client.example()

        server_span_observer.on_start.assert_called_once_with()
        self.assertEqual(server_span_observer.on_finish.call_count, 1)
        _, captured_exc, _ = server_span_observer.on_finish.call_args[0][0]
        self.assertIsInstance(captured_exc, UnexpectedException)


class ThriftClientSpanTests(GeventPatchedTestCase):
    def test_client_span_starts_and_stops(self):
        """The client span should start/stop appropriately."""

        class Handler(TestService.Iface):
            def example(self, context):
                return True

        handler = Handler()

        client_span_observer = mock.Mock(spec=SpanObserver)
        with serve_thrift(handler, TestService) as server:
            with baseplate_thrift_client(
                server.endpoint, TestService, client_span_observer
            ) as context:
                context.example_service.example()

        client_span_observer.on_start.assert_called_once_with()
        client_span_observer.on_finish.assert_called_once_with(None)

    def test_expected_exception_not_passed_to_client_span_finish(self):
        """If the server returns an expected exception, don't count it as failure."""

        class Handler(TestService.Iface):
            def example(self, context):
                raise TestService.ExpectedException()

        handler = Handler()

        client_span_observer = mock.Mock(spec=SpanObserver)
        with serve_thrift(handler, TestService) as server:
            with baseplate_thrift_client(
                server.endpoint, TestService, client_span_observer
            ) as context:
                with self.assertRaises(TestService.ExpectedException):
                    context.example_service.example()

        client_span_observer.on_start.assert_called_once_with()
        client_span_observer.on_finish.assert_called_once_with(None)

    def test_unexpected_exception_passed_to_client_span_finish(self):
        """If the server returns an unexpected exception, mark a failure."""

        class UnexpectedException(Exception):
            pass

        class Handler(TestService.Iface):
            def example(self, context):
                raise UnexpectedException

        handler = Handler()

        client_span_observer = mock.Mock(spec=SpanObserver)
        with serve_thrift(handler, TestService) as server:
            with baseplate_thrift_client(
                server.endpoint, TestService, client_span_observer
            ) as context:
                with self.assertRaises(Error):
                    context.example_service.example()

        client_span_observer.on_start.assert_called_once_with()
        self.assertEqual(client_span_observer.on_finish.call_count, 1)
        _, captured_exc, _ = client_span_observer.on_finish.call_args[0][0]
        self.assertIsInstance(captured_exc, Error)


class ThriftEndToEndTests(GeventPatchedTestCase):
    def test_end_to_end(self):
        class Handler(TestService.Iface):
            def __init__(self):
                self.edge_context = None

            def example(self, context):
                self.edge_context = context.edge_context
                return True

        handler = Handler()

        span_observer = mock.Mock(spec=SpanObserver)
        with serve_thrift(handler, TestService) as server:
            with baseplate_thrift_client(server.endpoint, TestService, span_observer) as context:
                context.example_service.example()

        assert handler.edge_context == FakeEdgeContextFactory.DECODED_CONTEXT

    def test_budget_header_pool_timeout(self):
        """Test that the budget header is set in the headers with the pool timeout."""
        retry_timeout_seconds = 100.0

        class Handler(TestService.Iface):
            def example(self, context):
                self.context = context
                return True

        handler = Handler()

        span_observer = mock.Mock(spec=SpanObserver)
        with serve_thrift(handler, TestService) as server:
            with baseplate_thrift_client(
                server.endpoint, TestService, span_observer, timeout="1 second"
            ) as context:
                with context.example_service.retrying(
                    attempts=3, budget=retry_timeout_seconds
                ) as svc:
                    svc.example()

        # this should be 1 second (1000 ms) for the pool timeout
        self.assertAlmostEqual(handler.context.deadline_budget, 1.0)

    def test_budget_header_retry_timeout(self):
        """Test that the budget header is set in the headers with the retry timeout."""
        retry_timeout_seconds = 0.1

        class Handler(TestService.Iface):
            def example(self, context):
                self.context = context
                return True

        handler = Handler()

        span_observer = mock.Mock(spec=SpanObserver)
        with serve_thrift(handler, TestService) as server:
            with baseplate_thrift_client(
                server.endpoint, TestService, span_observer, timeout="1000 seconds"
            ) as context:
                with context.example_service.retrying(
                    attempts=3, budget=retry_timeout_seconds
                ) as svc:
                    svc.example()

        self.assertAlmostEqual(handler.context.deadline_budget, retry_timeout_seconds)

    def test_budget_header_budget_and_backoff(self):
        """Test that the budget header is set in the headers with the backoff timeout."""
        retry_timeout_seconds = 1.0
        backoff = 1.0

        class Handler(TestService.Iface):
            def example(self, context):
                self.context = context
                return True

        handler = Handler()

        span_observer = mock.Mock(spec=SpanObserver)
        with serve_thrift(handler, TestService) as server:
            with baseplate_thrift_client(
                server.endpoint, TestService, span_observer, timeout="1000 seconds"
            ) as context:
                with context.example_service.retrying(
                    attempts=3, budget=retry_timeout_seconds, backoff=backoff
                ) as svc:
                    svc.example()

        self.assertAlmostEqual(handler.context.deadline_budget, retry_timeout_seconds)

    def test_budget_timeout_from_client(self):
        """Test that the server times out when passed a short timeout from the client."""
        retry_timeout_seconds = 0.25

        class Handler(TestService.Iface):
            def example(self, context):
                self.context = context
                with pytest.raises(ServerTimeout):
                    gevent.sleep(1)
                return True

        handler = Handler()

        span_observer = mock.Mock(spec=SpanObserver)
        timeout_observer = TimeoutBaseplateObserver.from_config(
            {"server_timeout.default": "1 hour"}
        )
        with serve_thrift(handler, TestService, baseplate_observer=timeout_observer) as server:
            with baseplate_thrift_client(
                server.endpoint, TestService, span_observer, timeout="1000 seconds"
            ) as context:
                with context.example_service.retrying(
                    attempts=3, budget=retry_timeout_seconds
                ) as svc:
                    svc.example()

        self.assertAlmostEqual(handler.context.deadline_budget, retry_timeout_seconds)


class ThriftHealthcheck(GeventPatchedTestCase):
    def test_v2_client_v1_server(self):
        class Handler(BaseplateService.Iface):
            def is_healthy(self, context):
                return True

        handler = Handler()

        span_observer = mock.Mock(spec=SpanObserver)
        with serve_thrift(handler, BaseplateService) as server:
            with baseplate_thrift_client(
                server.endpoint, BaseplateServiceV2, span_observer
            ) as context:
                healthy = context.example_service.is_healthy(
                    request=IsHealthyRequest(probe=IsHealthyProbe.READINESS),
                )
                self.assertTrue(healthy)

    def test_v2_client_v2_server(self):
        class Handler(BaseplateServiceV2.Iface):
            def __init__(self):
                self.probe = None

            def is_healthy(self, context, req=None):
                self.probe = req.probe
                return True

        handler = Handler()

        span_observer = mock.Mock(spec=SpanObserver)
        with serve_thrift(handler, BaseplateServiceV2) as server:
            with baseplate_thrift_client(
                server.endpoint, BaseplateServiceV2, span_observer
            ) as context:
                healthy = context.example_service.is_healthy(
                    request=IsHealthyRequest(probe=IsHealthyProbe.LIVENESS),
                )
                self.assertTrue(healthy)
                self.assertEqual(handler.probe, IsHealthyProbe.LIVENESS)


<<<<<<< HEAD
class ThriftErrorReplacementTests(GeventPatchedTestCase):
    def test_server_replaces_unhandled_errors(self):
        """The server span should start/stop appropriately."""

        class Handler(TestService.Iface):
            def example(self, context):
                raise Exception("foo")

        handler = Handler()

        server_span_observer = mock.Mock(spec=ServerSpanObserver)
        with serve_thrift(handler, TestService, server_span_observer) as server:
            with raw_thrift_client(server.endpoint, TestService) as client:
                with self.assertRaises(Error) as exc_info:
                    client.example()
        self.assertEqual(exc_info.exception.code, ErrorCode.INTERNAL_SERVER_ERROR)


class ThriftPrometheusMetricsTests(GeventPatchedTestCase):
=======
class ThriftPrometheusMetricsTests(GeventPatchedTestCase):

>>>>>>> 2a62fe39
    def reset_metrics(self, metrics):
        if not metrics:
            return

        try:
            metrics.get_active_requests_metric().clear()
            metrics.get_latency_seconds_metric().clear()
            metrics.get_requests_total_metric().clear()
<<<<<<< HEAD
        except Exception:
            pass

    def assert_correct_metric(
        self, metric, want_count, want_sample, want_name, want_labels, want_value
    ):
=======
        except:
            pass

    def assert_correct_metric(self, metric, want_count, want_sample, want_name, want_labels, want_value):
>>>>>>> 2a62fe39
        m = metric.collect()
        self.assertEqual(len(m), 1)
        self.assertEqual(len(m[0].samples), want_count)
        sample = m[0].samples[want_sample]
        got_name = sample[0]
        self.assertEqual(got_name, want_name)
        got_labels = sample[1]
        self.assertEqual(got_labels, want_labels)
        got_value = sample[2]
        self.assertEqual(got_value, want_value)

    def test_prom_observer_metrics_success(self):
        """The PrometheusServerSpanObserver should set labels and metrics correctly for successful requests."""

        class Handler(TestService.Iface):
            def example(self, context):
                return True

        prom_observer = PrometheusServerSpanObserver()
        with serve_thrift(Handler(), TestService, prom_observer) as server:
            with raw_thrift_client(server.endpoint, TestService) as client:
                client.example()

        prom_labels = prom_observer.get_labels()
<<<<<<< HEAD
        self.assertEqual(
            prom_labels,
            {
                "protocol": "thrift",
                "success": "true",
                "thrift.method": "example",
            },
        )

        m = prom_observer.metrics
        self.assert_correct_metric(
            m.get_active_requests_metric(),
            1,
            0,
            "thrift_server_active_requests",
            {"thrift_method": "example"},
            0.0,
        )
        self.assert_correct_metric(
            m.get_latency_seconds_metric(),
            18,
            3,
            "thrift_server_latency_seconds_bucket",
            {"thrift_method": "example", "thrift_success": "true", "le": "0.0015625"},
            1.0,
        )
        self.assert_correct_metric(
            m.get_requests_total_metric(),
            2,
            0,
            "thrift_server_requests_total",
            {
                "thrift_baseplate_status": "",
                "thrift_baseplate_status_code": "",
                "thrift_exception_type": "",
                "thrift_method": "example",
                "thrift_success": "true",
            },
=======
        self.assertEqual(prom_labels, {'protocol':'thrift',  'success':'true', 'thrift.method':'example',})

        m = prom_observer.metrics
        self.assert_correct_metric(m.get_active_requests_metric(),
            1,
            0,
            'thrift_server_active_requests',
            {'thrift_method':'example'},
            0.0,
        )
        self.assert_correct_metric(m.get_latency_seconds_metric(),
            18,
            3,
            'thrift_server_latency_seconds_bucket',
            {'thrift_method': 'example', 'thrift_success': 'true', 'le': '0.0015625'},
            1.0,
        )
        self.assert_correct_metric(m.get_requests_total_metric(),
            2,
            0,
            'thrift_server_requests_total',
            {'thrift_baseplate_status': '', 'thrift_baseplate_status_code': '', 'thrift_exception_type': '', 'thrift_method': 'example', 'thrift_success': 'true'},
>>>>>>> 2a62fe39
            1.0,
        )
        self.reset_metrics(prom_observer.metrics)

    def test_prom_observer_metrics_app_exc(self):
        """The PrometheusServerSpanObserver should set labels and metrics correctly for requests that throw an exception defined by the service."""

        class Handler(TestService.Iface):
            def example(self, context):
                raise TestService.ExpectedException()

        prom_observer = PrometheusServerSpanObserver()
        with serve_thrift(Handler(), TestService, prom_observer) as server:
            with raw_thrift_client(server.endpoint, TestService) as client:
                with self.assertRaises(TestService.ExpectedException):
                    client.example()

        got_labels = prom_observer.get_labels()
<<<<<<< HEAD
        want_labels = {
            "protocol": "thrift",
            "thrift.method": "example",
            "exception_type": "ExpectedException",
            "success": "false",
        }
        self.assertEqual(got_labels, want_labels)

        m = prom_observer.metrics
        self.assert_correct_metric(
            m.get_active_requests_metric(),
            1,
            0,
            "thrift_server_active_requests",
            {"thrift_method": "example"},
            0.0,
        )
        self.assert_correct_metric(
            m.get_latency_seconds_metric(),
            18,
            3,
            "thrift_server_latency_seconds_bucket",
            {"thrift_method": "example", "thrift_success": "false", "le": "0.0015625"},
            1.0,
        )
        self.assert_correct_metric(
            m.get_requests_total_metric(),
            2,
            0,
            "thrift_server_requests_total",
            {
                "thrift_baseplate_status": "",
                "thrift_baseplate_status_code": "",
                "thrift_exception_type": "ExpectedException",
                "thrift_method": "example",
                "thrift_success": "false",
            },
=======
        want_labels = {'protocol':'thrift', 'thrift.method':'example', 'exception_type': 'ExpectedException', 'thrift.status_code':'', 'thrift.status':'', 'success':'false'}
        self.assertEqual(got_labels, want_labels)

        m = prom_observer.metrics
        self.assert_correct_metric(m.get_active_requests_metric(),
            1,
            0,
            'thrift_server_active_requests',
            {'thrift_method':'example'},
            0.0,
        )
        self.assert_correct_metric(m.get_latency_seconds_metric(),
            18,
            3,
            'thrift_server_latency_seconds_bucket',
            {'thrift_method': 'example', 'thrift_success': 'false', 'le': '0.0015625'},
            1.0,
        )
        self.assert_correct_metric(m.get_requests_total_metric(),
            2,
            0,
            'thrift_server_requests_total',
            {'thrift_baseplate_status': '', 'thrift_baseplate_status_code': '', 'thrift_exception_type': 'ExpectedException', 'thrift_method': 'example', 'thrift_success': 'false'},
>>>>>>> 2a62fe39
            1.0,
        )
        self.reset_metrics(prom_observer.metrics)

<<<<<<< HEAD
=======

>>>>>>> 2a62fe39
    def test_prom_observer_metrics_thrift_exc(self):
        """The PrometheusServerSpanObserver should set labels and metrics correctly for requests that throw a thrift exception."""

        class Handler(TestService.Iface):
            def example(self, context):
                raise TApplicationException

        prom_observer = PrometheusServerSpanObserver()
        with serve_thrift(Handler(), TestService, prom_observer) as server:
            with raw_thrift_client(server.endpoint, TestService) as client:
                with self.assertRaises(TApplicationException):
                    client.example()

        got_labels = prom_observer.get_labels()
<<<<<<< HEAD
        want_labels = {
            "protocol": "thrift",
            "thrift.method": "example",
            "exception_type": "TApplicationException",
            "success": "false",
        }
        self.assertEqual(got_labels, want_labels)

        m = prom_observer.metrics
        self.assert_correct_metric(
            m.get_active_requests_metric(),
            1,
            0,
            "thrift_server_active_requests",
            {"thrift_method": "example"},
            0.0,
        )
        self.assert_correct_metric(
            m.get_latency_seconds_metric(),
            18,
            3,
            "thrift_server_latency_seconds_bucket",
            {"thrift_method": "example", "thrift_success": "false", "le": "0.0015625"},
            1.0,
        )
        self.assert_correct_metric(
            m.get_requests_total_metric(),
            2,
            0,
            "thrift_server_requests_total",
            {
                "thrift_baseplate_status": "",
                "thrift_baseplate_status_code": "",
                "thrift_exception_type": "TApplicationException",
                "thrift_method": "example",
                "thrift_success": "false",
            },
=======
        want_labels = {'protocol':'thrift', 'thrift.method':'example', 'exception_type': 'TApplicationException', 'success':'false'}
        self.assertEqual(got_labels, want_labels)

        m = prom_observer.metrics
        self.assert_correct_metric(m.get_active_requests_metric(),
            1,
            0,
            'thrift_server_active_requests',
            {'thrift_method':'example'},
            0.0,
        )
        self.assert_correct_metric(m.get_latency_seconds_metric(),
            18,
            3,
            'thrift_server_latency_seconds_bucket',
            {'thrift_method': 'example', 'thrift_success': 'false', 'le': '0.0015625'},
            1.0,
        )
        self.assert_correct_metric(m.get_requests_total_metric(),
            2,
            0,
            'thrift_server_requests_total',
            {'thrift_baseplate_status': '', 'thrift_baseplate_status_code': '', 'thrift_exception_type': 'TApplicationException', 'thrift_method': 'example', 'thrift_success': 'false'},
>>>>>>> 2a62fe39
            1.0,
        )
        self.reset_metrics(prom_observer.metrics)

<<<<<<< HEAD
    def test_prom_observer_metrics_baseplate_exc(self):
        """
        If the server returns an baseplate thrift Error, then the = thrift.status_code label and
        thrift.status label should be set.
        """

        class Handler(TestService.Iface):
            def example(self, context):
                raise Error(ErrorCode.NOT_FOUND, "foo is not found")

        prom_observer = PrometheusServerSpanObserver()
        with serve_thrift(Handler(), TestService, prom_observer) as server:
            with raw_thrift_client(server.endpoint, TestService) as client:
                with self.assertRaises(Error):
                    client.example()

        got_labels = prom_observer.get_labels()
        want_labels = {
            "protocol": "thrift",
            "thrift.method": "example",
            "exception_type": "Error",
            "thrift.status_code": 404,
            "thrift.status": "NOT_FOUND",
            "success": "false",
        }
        self.assertEqual(got_labels, want_labels)

        m = prom_observer.metrics
        self.assert_correct_metric(
            m.get_active_requests_metric(),
            1,
            0,
            "thrift_server_active_requests",
            {"thrift_method": "example"},
            0.0,
        )
        self.assert_correct_metric(
            m.get_latency_seconds_metric(),
            18,
            3,
            "thrift_server_latency_seconds_bucket",
            {"thrift_method": "example", "thrift_success": "false", "le": "0.0015625"},
            1.0,
        )
        self.assert_correct_metric(
            m.get_requests_total_metric(),
            2,
            0,
            "thrift_server_requests_total",
            {
                "thrift_baseplate_status": "NOT_FOUND",
                "thrift_baseplate_status_code": "404",
                "thrift_exception_type": "Error",
                "thrift_method": "example",
                "thrift_success": "false",
            },
            1.0,
        )
        self.reset_metrics(prom_observer.metrics)
=======

    # TODO add tests that checks if handler returns baseplate thrift Error
    # def test_expected_exception_not_passed_to_server_span_finish(self):
    #     """
    #     If the server returns an baseplate thrift Error, the thrift.status_code label and
    #     thrift.status label should be set.
    #     """

    #     class Handler(TestService.Iface):
    #         def example(self, context):
    #             raise bp_error.Error(
    #                 ErrorCode.NOT_FOUND,
    #                 "foo is not found"
    #             )

    #     prom_observer = PrometheusServerSpanObserver()
    #     with serve_thrift(Handler(), TestService, prom_observer) as server:
    #         with raw_thrift_client(server.endpoint, TestService) as client:                
    #             with self.assertRaises(bp_error.Error):
    #                 client.example()

    #     got_labels = prom_observer.get_labels()
    #     want_labels = {'protocol':'thrift', 'thrift.method':'example', 'exception_type': 'Error', 'thrift.status_code':'404', 'thrift.status':'NOT_FOUND', 'success':'false'}
    #     self.assertEqual(got_labels, want_labels)
>>>>>>> 2a62fe39
<|MERGE_RESOLUTION|>--- conflicted
+++ resolved
@@ -20,10 +20,6 @@
 from baseplate.lib import config
 from baseplate.lib.thrift_pool import ThriftConnectionPool
 from baseplate.observers.prometheus import PrometheusServerSpanObserver
-<<<<<<< HEAD
-=======
-from baseplate.observers.prometheus import PrometheusClientSpanObserver
->>>>>>> 2a62fe39
 from baseplate.observers.timeout import ServerTimeout
 from baseplate.observers.timeout import TimeoutBaseplateObserver
 from baseplate.server import make_listener
@@ -40,12 +36,14 @@
 from . import FakeEdgeContextFactory
 from .test_thrift import TestService
 
+
 @contextlib.contextmanager
 def serve_thrift(handler, server_spec, server_span_observer=None, baseplate_observer=None):
     # create baseplate root
     baseplate = Baseplate()
 
     if server_span_observer:
+
         class TestBaseplateObserver(BaseplateObserver):
             def on_server_span_created(self, context, server_span):
                 server_span.register(server_span_observer)
@@ -593,7 +591,6 @@
                 self.assertEqual(handler.probe, IsHealthyProbe.LIVENESS)
 
 
-<<<<<<< HEAD
 class ThriftErrorReplacementTests(GeventPatchedTestCase):
     def test_server_replaces_unhandled_errors(self):
         """The server span should start/stop appropriately."""
@@ -613,10 +610,6 @@
 
 
 class ThriftPrometheusMetricsTests(GeventPatchedTestCase):
-=======
-class ThriftPrometheusMetricsTests(GeventPatchedTestCase):
-
->>>>>>> 2a62fe39
     def reset_metrics(self, metrics):
         if not metrics:
             return
@@ -625,19 +618,12 @@
             metrics.get_active_requests_metric().clear()
             metrics.get_latency_seconds_metric().clear()
             metrics.get_requests_total_metric().clear()
-<<<<<<< HEAD
         except Exception:
             pass
 
     def assert_correct_metric(
         self, metric, want_count, want_sample, want_name, want_labels, want_value
     ):
-=======
-        except:
-            pass
-
-    def assert_correct_metric(self, metric, want_count, want_sample, want_name, want_labels, want_value):
->>>>>>> 2a62fe39
         m = metric.collect()
         self.assertEqual(len(m), 1)
         self.assertEqual(len(m[0].samples), want_count)
@@ -662,7 +648,6 @@
                 client.example()
 
         prom_labels = prom_observer.get_labels()
-<<<<<<< HEAD
         self.assertEqual(
             prom_labels,
             {
@@ -701,30 +686,6 @@
                 "thrift_method": "example",
                 "thrift_success": "true",
             },
-=======
-        self.assertEqual(prom_labels, {'protocol':'thrift',  'success':'true', 'thrift.method':'example',})
-
-        m = prom_observer.metrics
-        self.assert_correct_metric(m.get_active_requests_metric(),
-            1,
-            0,
-            'thrift_server_active_requests',
-            {'thrift_method':'example'},
-            0.0,
-        )
-        self.assert_correct_metric(m.get_latency_seconds_metric(),
-            18,
-            3,
-            'thrift_server_latency_seconds_bucket',
-            {'thrift_method': 'example', 'thrift_success': 'true', 'le': '0.0015625'},
-            1.0,
-        )
-        self.assert_correct_metric(m.get_requests_total_metric(),
-            2,
-            0,
-            'thrift_server_requests_total',
-            {'thrift_baseplate_status': '', 'thrift_baseplate_status_code': '', 'thrift_exception_type': '', 'thrift_method': 'example', 'thrift_success': 'true'},
->>>>>>> 2a62fe39
             1.0,
         )
         self.reset_metrics(prom_observer.metrics)
@@ -743,7 +704,6 @@
                     client.example()
 
         got_labels = prom_observer.get_labels()
-<<<<<<< HEAD
         want_labels = {
             "protocol": "thrift",
             "thrift.method": "example",
@@ -781,39 +741,10 @@
                 "thrift_method": "example",
                 "thrift_success": "false",
             },
-=======
-        want_labels = {'protocol':'thrift', 'thrift.method':'example', 'exception_type': 'ExpectedException', 'thrift.status_code':'', 'thrift.status':'', 'success':'false'}
-        self.assertEqual(got_labels, want_labels)
-
-        m = prom_observer.metrics
-        self.assert_correct_metric(m.get_active_requests_metric(),
-            1,
-            0,
-            'thrift_server_active_requests',
-            {'thrift_method':'example'},
-            0.0,
-        )
-        self.assert_correct_metric(m.get_latency_seconds_metric(),
-            18,
-            3,
-            'thrift_server_latency_seconds_bucket',
-            {'thrift_method': 'example', 'thrift_success': 'false', 'le': '0.0015625'},
             1.0,
         )
-        self.assert_correct_metric(m.get_requests_total_metric(),
-            2,
-            0,
-            'thrift_server_requests_total',
-            {'thrift_baseplate_status': '', 'thrift_baseplate_status_code': '', 'thrift_exception_type': 'ExpectedException', 'thrift_method': 'example', 'thrift_success': 'false'},
->>>>>>> 2a62fe39
-            1.0,
-        )
         self.reset_metrics(prom_observer.metrics)
 
-<<<<<<< HEAD
-=======
-
->>>>>>> 2a62fe39
     def test_prom_observer_metrics_thrift_exc(self):
         """The PrometheusServerSpanObserver should set labels and metrics correctly for requests that throw a thrift exception."""
 
@@ -828,7 +759,6 @@
                     client.example()
 
         got_labels = prom_observer.get_labels()
-<<<<<<< HEAD
         want_labels = {
             "protocol": "thrift",
             "thrift.method": "example",
@@ -866,36 +796,10 @@
                 "thrift_method": "example",
                 "thrift_success": "false",
             },
-=======
-        want_labels = {'protocol':'thrift', 'thrift.method':'example', 'exception_type': 'TApplicationException', 'success':'false'}
-        self.assertEqual(got_labels, want_labels)
-
-        m = prom_observer.metrics
-        self.assert_correct_metric(m.get_active_requests_metric(),
-            1,
-            0,
-            'thrift_server_active_requests',
-            {'thrift_method':'example'},
-            0.0,
-        )
-        self.assert_correct_metric(m.get_latency_seconds_metric(),
-            18,
-            3,
-            'thrift_server_latency_seconds_bucket',
-            {'thrift_method': 'example', 'thrift_success': 'false', 'le': '0.0015625'},
             1.0,
         )
-        self.assert_correct_metric(m.get_requests_total_metric(),
-            2,
-            0,
-            'thrift_server_requests_total',
-            {'thrift_baseplate_status': '', 'thrift_baseplate_status_code': '', 'thrift_exception_type': 'TApplicationException', 'thrift_method': 'example', 'thrift_success': 'false'},
->>>>>>> 2a62fe39
-            1.0,
-        )
         self.reset_metrics(prom_observer.metrics)
 
-<<<<<<< HEAD
     def test_prom_observer_metrics_baseplate_exc(self):
         """
         If the server returns an baseplate thrift Error, then the = thrift.status_code label and
@@ -954,30 +858,4 @@
             },
             1.0,
         )
-        self.reset_metrics(prom_observer.metrics)
-=======
-
-    # TODO add tests that checks if handler returns baseplate thrift Error
-    # def test_expected_exception_not_passed_to_server_span_finish(self):
-    #     """
-    #     If the server returns an baseplate thrift Error, the thrift.status_code label and
-    #     thrift.status label should be set.
-    #     """
-
-    #     class Handler(TestService.Iface):
-    #         def example(self, context):
-    #             raise bp_error.Error(
-    #                 ErrorCode.NOT_FOUND,
-    #                 "foo is not found"
-    #             )
-
-    #     prom_observer = PrometheusServerSpanObserver()
-    #     with serve_thrift(Handler(), TestService, prom_observer) as server:
-    #         with raw_thrift_client(server.endpoint, TestService) as client:                
-    #             with self.assertRaises(bp_error.Error):
-    #                 client.example()
-
-    #     got_labels = prom_observer.get_labels()
-    #     want_labels = {'protocol':'thrift', 'thrift.method':'example', 'exception_type': 'Error', 'thrift.status_code':'404', 'thrift.status':'NOT_FOUND', 'success':'false'}
-    #     self.assertEqual(got_labels, want_labels)
->>>>>>> 2a62fe39
+        self.reset_metrics(prom_observer.metrics)