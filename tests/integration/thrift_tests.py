import contextlib
import logging
import unittest

from importlib import reload
from unittest import mock

import gevent.monkey
import pytest

from baseplate import Baseplate
from baseplate import BaseplateObserver
from baseplate import ServerSpanObserver
from baseplate import SpanObserver
from baseplate import TraceInfo
from baseplate.clients.thrift import ThriftClient
from baseplate.frameworks.thrift import baseplateify_processor
from baseplate.lib import config
from baseplate.lib.thrift_pool import ThriftConnectionPool
from baseplate.observers.prometheus import PrometheusServerSpanObserver
from baseplate.observers.prometheus import PrometheusClientSpanObserver
from baseplate.observers.timeout import ServerTimeout
from baseplate.observers.timeout import TimeoutBaseplateObserver
from baseplate.server import make_listener
from baseplate.server.thrift import make_server
from baseplate.thrift import BaseplateService
from baseplate.thrift import BaseplateServiceV2
from baseplate.thrift.ttypes import Error
from baseplate.thrift.ttypes import ErrorCode
from baseplate.thrift.ttypes import IsHealthyProbe
from baseplate.thrift.ttypes import IsHealthyRequest
from baseplate.thrift.ttypes import Error as bp_error
from baseplate.thrift.ttypes import ErrorCode

from . import FakeEdgeContextFactory
from .test_thrift import TestService


@contextlib.contextmanager
def serve_thrift(handler, server_spec, server_span_observer=None, baseplate_observer=None):
    # create baseplate root
    baseplate = Baseplate()

    if server_span_observer:

        class TestBaseplateObserver(BaseplateObserver):
            def on_server_span_created(self, context, server_span):
                server_span.register(server_span_observer)

        baseplate.register(TestBaseplateObserver())

    if baseplate_observer:
        baseplate.register(baseplate_observer)

    # set up the server's processor
    logger = mock.Mock(spec=logging.Logger)
    edge_context_factory = FakeEdgeContextFactory()
    processor = server_spec.Processor(handler)
    processor = baseplateify_processor(
        processor, logger, baseplate, edge_context_factory, convert_to_baseplate_error=True
    )

    # bind a server socket on an available port
    server_bind_endpoint = config.Endpoint("127.0.0.1:0")
    listener = make_listener(server_bind_endpoint)
    server = make_server({"stop_timeout": "1 millisecond"}, listener, processor)

    # figure out what port the server ended up on
    server_address = listener.getsockname()
    server.endpoint = config.Endpoint(f"{server_address[0]}:{server_address[1]}")

    # run the server until our caller is done with it
    server_greenlet = gevent.spawn(server.serve_forever)
    try:
        yield server
    finally:
        server_greenlet.kill()


@contextlib.contextmanager
def raw_thrift_client(endpoint, client_spec):
    pool = ThriftConnectionPool(endpoint)
    with pool.connection() as client_protocol:
        yield client_spec.Client(client_protocol)


@contextlib.contextmanager
def baseplate_thrift_client(
    endpoint,
    client_spec,
    client_span_observer=None,
    timeout=None,
):
    app_config = {
        "baseplate.service_name": "fancy test client",
        "example_service.endpoint": str(endpoint),
    }
    if timeout:
        app_config["example_service.timeout"] = timeout
    baseplate = Baseplate(app_config=app_config)

    if client_span_observer:

        class TestServerSpanObserver(ServerSpanObserver):
            def on_child_span_created(self, span):
                span.register(client_span_observer)

        observer = TestServerSpanObserver()

        class TestBaseplateObserver(BaseplateObserver):
            def on_server_span_created(self, context, span):
                span.register(observer)

        baseplate.register(TestBaseplateObserver())

    context = baseplate.make_context_object()
    trace_info = TraceInfo.from_upstream(
        trace_id="1234", parent_id="2345", span_id="3456", flags=4567, sampled=True
    )

    baseplate.configure_context({"example_service": ThriftClient(client_spec.Client)})

    baseplate.make_server_span(context, "example_service.example", trace_info)

    context.raw_edge_context = FakeEdgeContextFactory.RAW_BYTES

    yield context


class GeventPatchedTestCase(unittest.TestCase):
    def setUp(self):
        gevent.monkey.patch_socket()

    def tearDown(self):
        import socket

        reload(socket)


class ThriftTraceHeaderTests(GeventPatchedTestCase):
    def test_user_agent(self):
        """We should accept user-agent headers and apply them to the server span tags."""

        class Handler(TestService.Iface):
            def example(self, context):
                return True

        handler = Handler()

        server_span_observer = mock.Mock(spec=ServerSpanObserver)
        with serve_thrift(handler, TestService, server_span_observer) as server:
            with baseplate_thrift_client(server.endpoint, TestService) as context:
                context.example_service.example()

        server_span_observer.on_set_tag.assert_called_once_with("peer.service", "fancy test client")

    def test_no_headers(self):
        """We should accept requests without headers and generate a trace."""

        class Handler(TestService.Iface):
            def __init__(self):
                self.server_span = None

            def example(self, context):
                self.server_span = context.span
                return True

        handler = Handler()

        with serve_thrift(handler, TestService) as server:
            with raw_thrift_client(server.endpoint, TestService) as client:
                client_result = client.example()

        self.assertIsNotNone(handler.server_span)
        self.assertGreaterEqual(len(handler.server_span.id), 0)
        self.assertTrue(client_result)

    def test_header_propagation(self):
        """If the client sends headers, we should set the trace up accordingly."""
        trace_id = "1234"
        parent_id = "2345"
        span_id = "3456"
        flags = 4567
        sampled = 1

        class Handler(TestService.Iface):
            def __init__(self):
                self.server_span = None

            def example(self, context):
                self.server_span = context.span
                return True

        handler = Handler()

        with serve_thrift(handler, TestService) as server:
            with raw_thrift_client(server.endpoint, TestService) as client:
                transport = client._oprot.trans
                transport.set_header(b"Trace", trace_id.encode())
                transport.set_header(b"Parent", parent_id.encode())
                transport.set_header(b"Span", span_id.encode())
                transport.set_header(b"Flags", str(flags).encode())
                transport.set_header(b"Sampled", str(sampled).encode())
                client_result = client.example()

        self.assertIsNotNone(handler.server_span)
        self.assertEqual(handler.server_span.trace_id, trace_id)
        self.assertEqual(handler.server_span.parent_id, parent_id)
        self.assertEqual(handler.server_span.id, span_id)
        self.assertEqual(handler.server_span.flags, flags)
        self.assertEqual(handler.server_span.sampled, sampled)
        self.assertTrue(client_result)

    def test_optional_headers_optional(self):
        """Test that we accept traces from clients that don't include all headers."""
        trace_id = "1234"
        parent_id = "2345"
        span_id = "3456"

        class Handler(TestService.Iface):
            def __init__(self):
                self.server_span = None

            def example(self, context):
                self.server_span = context.span
                return True

        handler = Handler()

        with serve_thrift(handler, TestService) as server:
            with raw_thrift_client(server.endpoint, TestService) as client:
                transport = client._oprot.trans
                transport.set_header(b"Trace", trace_id.encode())
                transport.set_header(b"Parent", parent_id.encode())
                transport.set_header(b"Span", span_id.encode())
                client_result = client.example()

        self.assertIsNotNone(handler.server_span)
        self.assertEqual(handler.server_span.trace_id, trace_id)
        self.assertEqual(handler.server_span.parent_id, parent_id)
        self.assertEqual(handler.server_span.id, span_id)
        self.assertEqual(handler.server_span.flags, None)
        self.assertEqual(handler.server_span.sampled, False)
        self.assertTrue(client_result)

    def test_budget_header(self):
        """Test that the budget header is set in the headers if the client sets it."""
        budget = "1234"

        class Handler(TestService.Iface):
            def __init__(self):
                self.server_span = None

            def example(self, context):
                self.server_span = context.span
                self.context = context
                return True

        handler = Handler()

        with serve_thrift(handler, TestService) as server:
            with raw_thrift_client(server.endpoint, TestService) as client:
                transport = client._oprot.trans
                transport.set_header(b"Deadline-Budget", budget.encode())
                client_result = client.example()

        self.assertEqual(handler.context.headers.get(b"Deadline-Budget").decode(), budget)
        self.assertTrue(client_result)


class ThriftEdgeRequestHeaderTests(GeventPatchedTestCase):
    def _test(self, header_name=None):
        class Handler(TestService.Iface):
            def __init__(self):
                self.edge_context = None

            def example(self, context):
                self.edge_context = context.edge_context
                return True

        handler = Handler()

        with serve_thrift(handler, TestService) as server:
            with raw_thrift_client(server.endpoint, TestService) as client:
                if header_name:
                    transport = client._oprot.trans
                    transport.set_header(header_name, FakeEdgeContextFactory.RAW_BYTES)
                client_result = client.example()

        assert client_result is True
        return handler.edge_context

    def test_edge_request_context(self):
        """If the client sends an edge-request header we should parse it."""
        edge_context = self._test(b"Edge-Request")
        assert edge_context == FakeEdgeContextFactory.DECODED_CONTEXT

    def test_edge_request_context_case_insensitive(self):
        edge_context = self._test(b"edge-request")
        assert edge_context == FakeEdgeContextFactory.DECODED_CONTEXT

    def test_no_edge_context(self):
        edge_context = self._test()
        assert edge_context is None


class ThriftServerSpanTests(GeventPatchedTestCase):
    def test_server_span_starts_and_stops(self):
        """The server span should start/stop appropriately."""

        class Handler(TestService.Iface):
            def example(self, context):
                return True

        handler = Handler()

        server_span_observer = mock.Mock(spec=ServerSpanObserver)
        with serve_thrift(handler, TestService, server_span_observer) as server:
            with raw_thrift_client(server.endpoint, TestService) as client:
                client.example()

        server_span_observer.on_start.assert_called_once_with()
        server_span_observer.on_finish.assert_called_once_with(None)

    def test_expected_exception_not_passed_to_server_span_finish(self):
        """If the server returns an expected exception, don't count it as failure."""

        class Handler(TestService.Iface):
            def example(self, context):
                raise TestService.ExpectedException()

        handler = Handler()

        server_span_observer = mock.Mock(spec=ServerSpanObserver)
        with serve_thrift(handler, TestService, server_span_observer) as server:
            with raw_thrift_client(server.endpoint, TestService) as client:
                with self.assertRaises(TestService.ExpectedException):
                    client.example()

        server_span_observer.on_start.assert_called_once_with()
        server_span_observer.on_finish.assert_called_once_with(None)

    def test_unexpected_exception_passed_to_server_span_finish(self):
        """If the server returns an unexpected exception, mark a failure."""

        class UnexpectedException(Exception):
            pass

        class Handler(TestService.Iface):
            def example(self, context):
                raise UnexpectedException

        handler = Handler()

        server_span_observer = mock.Mock(spec=ServerSpanObserver)
        with serve_thrift(handler, TestService, server_span_observer) as server:
            with raw_thrift_client(server.endpoint, TestService) as client:
                with self.assertRaises(Error):
                    client.example()

        server_span_observer.on_start.assert_called_once_with()
        self.assertEqual(server_span_observer.on_finish.call_count, 1)
        _, captured_exc, _ = server_span_observer.on_finish.call_args[0][0]
        self.assertIsInstance(captured_exc, UnexpectedException)


class ThriftClientSpanTests(GeventPatchedTestCase):
    def test_client_span_starts_and_stops(self):
        """The client span should start/stop appropriately."""

        class Handler(TestService.Iface):
            def example(self, context):
                return True

        handler = Handler()

        client_span_observer = mock.Mock(spec=SpanObserver)
        with serve_thrift(handler, TestService) as server:
            with baseplate_thrift_client(
                server.endpoint, TestService, client_span_observer
            ) as context:
                context.example_service.example()

        client_span_observer.on_start.assert_called_once_with()
        client_span_observer.on_finish.assert_called_once_with(None)

    def test_expected_exception_not_passed_to_client_span_finish(self):
        """If the server returns an expected exception, don't count it as failure."""

        class Handler(TestService.Iface):
            def example(self, context):
                raise TestService.ExpectedException()

        handler = Handler()

        client_span_observer = mock.Mock(spec=SpanObserver)
        with serve_thrift(handler, TestService) as server:
            with baseplate_thrift_client(
                server.endpoint, TestService, client_span_observer
            ) as context:
                with self.assertRaises(TestService.ExpectedException):
                    context.example_service.example()

        client_span_observer.on_start.assert_called_once_with()
        client_span_observer.on_finish.assert_called_once_with(None)

    def test_unexpected_exception_passed_to_client_span_finish(self):
        """If the server returns an unexpected exception, mark a failure."""

        class UnexpectedException(Exception):
            pass

        class Handler(TestService.Iface):
            def example(self, context):
                raise UnexpectedException

        handler = Handler()

        client_span_observer = mock.Mock(spec=SpanObserver)
        with serve_thrift(handler, TestService) as server:
            with baseplate_thrift_client(
                server.endpoint, TestService, client_span_observer
            ) as context:
                with self.assertRaises(Error):
                    context.example_service.example()

        client_span_observer.on_start.assert_called_once_with()
        self.assertEqual(client_span_observer.on_finish.call_count, 1)
        _, captured_exc, _ = client_span_observer.on_finish.call_args[0][0]
        self.assertIsInstance(captured_exc, Error)


class ThriftEndToEndTests(GeventPatchedTestCase):
    def test_end_to_end(self):
        class Handler(TestService.Iface):
            def __init__(self):
                self.edge_context = None

            def example(self, context):
                self.edge_context = context.edge_context
                return True

        handler = Handler()

        span_observer = mock.Mock(spec=SpanObserver)
        with serve_thrift(handler, TestService) as server:
            with baseplate_thrift_client(server.endpoint, TestService, span_observer) as context:
                context.example_service.example()

        assert handler.edge_context == FakeEdgeContextFactory.DECODED_CONTEXT

    def test_budget_header_pool_timeout(self):
        """Test that the budget header is set in the headers with the pool timeout."""
        retry_timeout_seconds = 100.0

        class Handler(TestService.Iface):
            def example(self, context):
                self.context = context
                return True

        handler = Handler()

        span_observer = mock.Mock(spec=SpanObserver)
        with serve_thrift(handler, TestService) as server:
            with baseplate_thrift_client(
                server.endpoint, TestService, span_observer, timeout="1 second"
            ) as context:
                with context.example_service.retrying(
                    attempts=3, budget=retry_timeout_seconds
                ) as svc:
                    svc.example()

        # this should be 1 second (1000 ms) for the pool timeout
        self.assertAlmostEqual(handler.context.deadline_budget, 1.0)

    def test_budget_header_retry_timeout(self):
        """Test that the budget header is set in the headers with the retry timeout."""
        retry_timeout_seconds = 0.1

        class Handler(TestService.Iface):
            def example(self, context):
                self.context = context
                return True

        handler = Handler()

        span_observer = mock.Mock(spec=SpanObserver)
        with serve_thrift(handler, TestService) as server:
            with baseplate_thrift_client(
                server.endpoint, TestService, span_observer, timeout="1000 seconds"
            ) as context:
                with context.example_service.retrying(
                    attempts=3, budget=retry_timeout_seconds
                ) as svc:
                    svc.example()

        self.assertAlmostEqual(handler.context.deadline_budget, retry_timeout_seconds)

    def test_budget_header_budget_and_backoff(self):
        """Test that the budget header is set in the headers with the backoff timeout."""
        retry_timeout_seconds = 1.0
        backoff = 1.0

        class Handler(TestService.Iface):
            def example(self, context):
                self.context = context
                return True

        handler = Handler()

        span_observer = mock.Mock(spec=SpanObserver)
        with serve_thrift(handler, TestService) as server:
            with baseplate_thrift_client(
                server.endpoint, TestService, span_observer, timeout="1000 seconds"
            ) as context:
                with context.example_service.retrying(
                    attempts=3, budget=retry_timeout_seconds, backoff=backoff
                ) as svc:
                    svc.example()

        self.assertAlmostEqual(handler.context.deadline_budget, retry_timeout_seconds)

    def test_budget_timeout_from_client(self):
        """Test that the server times out when passed a short timeout from the client."""
        retry_timeout_seconds = 0.25

        class Handler(TestService.Iface):
            def example(self, context):
                self.context = context
                with pytest.raises(ServerTimeout):
                    gevent.sleep(1)
                return True

        handler = Handler()

        span_observer = mock.Mock(spec=SpanObserver)
        timeout_observer = TimeoutBaseplateObserver.from_config(
            {"server_timeout.default": "1 hour"}
        )
        with serve_thrift(handler, TestService, baseplate_observer=timeout_observer) as server:
            with baseplate_thrift_client(
                server.endpoint, TestService, span_observer, timeout="1000 seconds"
            ) as context:
                with context.example_service.retrying(
                    attempts=3, budget=retry_timeout_seconds
                ) as svc:
                    svc.example()

        self.assertAlmostEqual(handler.context.deadline_budget, retry_timeout_seconds)


class ThriftHealthcheck(GeventPatchedTestCase):
    def test_v2_client_v1_server(self):
        class Handler(BaseplateService.Iface):
            def is_healthy(self, context):
                return True

        handler = Handler()

        span_observer = mock.Mock(spec=SpanObserver)
        with serve_thrift(handler, BaseplateService) as server:
            with baseplate_thrift_client(
                server.endpoint, BaseplateServiceV2, span_observer
            ) as context:
                healthy = context.example_service.is_healthy(
                    request=IsHealthyRequest(probe=IsHealthyProbe.READINESS),
                )
                self.assertTrue(healthy)

    def test_v2_client_v2_server(self):
        class Handler(BaseplateServiceV2.Iface):
            def __init__(self):
                self.probe = None

            def is_healthy(self, context, req=None):
                self.probe = req.probe
                return True

        handler = Handler()

        span_observer = mock.Mock(spec=SpanObserver)
        with serve_thrift(handler, BaseplateServiceV2) as server:
            with baseplate_thrift_client(
                server.endpoint, BaseplateServiceV2, span_observer
            ) as context:
                healthy = context.example_service.is_healthy(
                    request=IsHealthyRequest(probe=IsHealthyProbe.LIVENESS),
                )
                self.assertTrue(healthy)
                self.assertEqual(handler.probe, IsHealthyProbe.LIVENESS)


<<<<<<< HEAD
class ThriftPrometheusMetricsTests(GeventPatchedTestCase):
    def reset_metrics(self, metrics):
        if not metrics:
            return

        try:
            metrics.get_active_requests_metric().clear()
            metrics.get_latency_seconds_metric().clear()
            metrics.get_requests_total_metric().clear()
        except:
            pass

    def assert_correct_metric(self, metric, want_count, want_sample, want_name, want_labels, want_value):
        m = metric.collect()
        self.assertEqual(len(m), 1)
        self.assertEqual(len(m[0].samples), want_count)
        sample = m[0].samples[want_sample]
        got_name = sample[0]
        self.assertEqual(got_name, want_name)
        got_labels = sample[1]
        self.assertEqual(got_labels, want_labels)
        got_value = sample[2]
        self.assertEqual(got_value, want_value)

    def test_prom_observer_metrics_success(self):
        """The PrometheusServerSpanObserver should set labels and metrics correctly for successful requests."""

        class Handler(TestService.Iface):
            def example(self, context):
                return True

        prom_observer = PrometheusServerSpanObserver()
        with serve_thrift(Handler(), TestService, prom_observer) as server:
            with raw_thrift_client(server.endpoint, TestService) as client:
                client.example()

        prom_labels = prom_observer.get_labels()
        self.assertEqual(prom_labels, {'protocol':'thrift',  'success':'true', 'thrift.method':'example',})

        m = prom_observer.metrics
        self.assert_correct_metric(m.get_active_requests_metric(),
            1,
            0,
            'thrift_server_active_requests',
            {'thrift_method':'example'},
            0.0,
        )
        self.assert_correct_metric(m.get_latency_seconds_metric(),
            18,
            3,
            'thrift_server_latency_seconds_bucket',
            {'thrift_method': 'example', 'thrift_success': 'true', 'le': '0.0015625'},
            1.0,
        )
        self.assert_correct_metric(m.get_requests_total_metric(),
            2,
            0,
            'thrift_server_requests_total',
            {'thrift_baseplate_status': '', 'thrift_baseplate_status_code': '', 'thrift_exception_type': '', 'thrift_method': 'example', 'thrift_success': 'true'},
            1.0,
        )
        self.reset_metrics(prom_observer.metrics)

    def test_prom_observer_metrics_app_exc(self):
        """The PrometheusServerSpanObserver should set labels and metrics correctly for requests that throw an exception defined by the service."""

        class Handler(TestService.Iface):
            def example(self, context):
                raise TestService.ExpectedException()

        prom_observer = PrometheusServerSpanObserver()
        with serve_thrift(Handler(), TestService, prom_observer) as server:
            with raw_thrift_client(server.endpoint, TestService) as client:
                with self.assertRaises(TestService.ExpectedException):
                    client.example()

        got_labels = prom_observer.get_labels()
        want_labels = {'protocol':'thrift', 'thrift.method':'example', 'exception_type': 'ExpectedException', 'thrift.status_code':'', 'thrift.status':'', 'success':'false'}
        self.assertEqual(got_labels, want_labels)

        m = prom_observer.metrics
        self.assert_correct_metric(m.get_active_requests_metric(),
            1,
            0,
            'thrift_server_active_requests',
            {'thrift_method':'example'},
            0.0,
        )
        self.assert_correct_metric(m.get_latency_seconds_metric(),
            18,
            3,
            'thrift_server_latency_seconds_bucket',
            {'thrift_method': 'example', 'thrift_success': 'false', 'le': '0.0015625'},
            1.0,
        )
        self.assert_correct_metric(m.get_requests_total_metric(),
            2,
            0,
            'thrift_server_requests_total',
            {'thrift_baseplate_status': '', 'thrift_baseplate_status_code': '', 'thrift_exception_type': 'ExpectedException', 'thrift_method': 'example', 'thrift_success': 'false'},
            1.0,
        )
        self.reset_metrics(prom_observer.metrics)


    def test_prom_observer_metrics_thrift_exc(self):
        """The PrometheusServerSpanObserver should set labels and metrics correctly for requests that throw a thrift exception."""

        class Handler(TestService.Iface):
            def example(self, context):
                raise TApplicationException

        prom_observer = PrometheusServerSpanObserver()
        with serve_thrift(Handler(), TestService, prom_observer) as server:
            with raw_thrift_client(server.endpoint, TestService) as client:
                with self.assertRaises(TApplicationException):
                    client.example()

        got_labels = prom_observer.get_labels()
        want_labels = {'protocol':'thrift', 'thrift.method':'example', 'exception_type': 'TApplicationException', 'success':'false'}
        self.assertEqual(got_labels, want_labels)

        m = prom_observer.metrics
        self.assert_correct_metric(m.get_active_requests_metric(),
            1,
            0,
            'thrift_server_active_requests',
            {'thrift_method':'example'},
            0.0,
        )
        self.assert_correct_metric(m.get_latency_seconds_metric(),
            18,
            3,
            'thrift_server_latency_seconds_bucket',
            {'thrift_method': 'example', 'thrift_success': 'false', 'le': '0.0015625'},
            1.0,
        )
        self.assert_correct_metric(m.get_requests_total_metric(),
            2,
            0,
            'thrift_server_requests_total',
            {'thrift_baseplate_status': '', 'thrift_baseplate_status_code': '', 'thrift_exception_type': 'TApplicationException', 'thrift_method': 'example', 'thrift_success': 'false'},
            1.0,
        )
        self.reset_metrics(prom_observer.metrics)

    def test_prom_observer_metrics_baseplate_exc(self):
        """
        If the server returns an baseplate thrift Error, then the = thrift.status_code label and
        thrift.status label should be set.
        """

        class Handler(TestService.Iface):
            def example(self, context):
                raise bp_error(
                    ErrorCode.NOT_FOUND,
                    "foo is not found"
                )

        prom_observer = PrometheusServerSpanObserver()
        with serve_thrift(Handler(), TestService, prom_observer) as server:
            with raw_thrift_client(server.endpoint, TestService) as client:
                with self.assertRaises(bp_error):
                    client.example()

        got_labels = prom_observer.get_labels()
        want_labels = {'protocol':'thrift', 'thrift.method':'example', 'exception_type': 'Error', 'thrift.status_code':404, 'thrift.status':'NOT_FOUND', 'success':'false'}
        self.assertEqual(got_labels, want_labels)

        m = prom_observer.metrics
        self.assert_correct_metric(m.get_active_requests_metric(),
            1,
            0,
            'thrift_server_active_requests',
            {'thrift_method':'example'},
            0.0,
        )
        self.assert_correct_metric(m.get_latency_seconds_metric(),
            18,
            3,
            'thrift_server_latency_seconds_bucket',
            {'thrift_method': 'example', 'thrift_success': 'false', 'le': '0.0015625'},
            1.0,
        )
        self.assert_correct_metric(m.get_requests_total_metric(),
            2,
            0,
            'thrift_server_requests_total',
            {'thrift_baseplate_status': 'NOT_FOUND', 'thrift_baseplate_status_code': '404', 'thrift_exception_type': 'Error', 'thrift_method': 'example', 'thrift_success': 'false'},
            1.0,
        )
        self.reset_metrics(prom_observer.metrics)
=======
class ThriftErrorReplacementTests(GeventPatchedTestCase):
    def test_server_replaces_unhandled_errors(self):
        """The server span should start/stop appropriately."""

        class Handler(TestService.Iface):
            def example(self, context):
                raise Exception("foo")

        handler = Handler()

        server_span_observer = mock.Mock(spec=ServerSpanObserver)
        with serve_thrift(handler, TestService, server_span_observer) as server:
            with raw_thrift_client(server.endpoint, TestService) as client:
                with self.assertRaises(Error) as exc_info:
                    client.example()
        self.assertEqual(exc_info.exception.code, ErrorCode.INTERNAL_SERVER_ERROR)
>>>>>>> 0d189bae
<|MERGE_RESOLUTION|>--- conflicted
+++ resolved
@@ -7,6 +7,8 @@
 
 import gevent.monkey
 import pytest
+
+from thrift.Thrift import TApplicationException
 
 from baseplate import Baseplate
 from baseplate import BaseplateObserver
@@ -18,7 +20,6 @@
 from baseplate.lib import config
 from baseplate.lib.thrift_pool import ThriftConnectionPool
 from baseplate.observers.prometheus import PrometheusServerSpanObserver
-from baseplate.observers.prometheus import PrometheusClientSpanObserver
 from baseplate.observers.timeout import ServerTimeout
 from baseplate.observers.timeout import TimeoutBaseplateObserver
 from baseplate.server import make_listener
@@ -29,8 +30,6 @@
 from baseplate.thrift.ttypes import ErrorCode
 from baseplate.thrift.ttypes import IsHealthyProbe
 from baseplate.thrift.ttypes import IsHealthyRequest
-from baseplate.thrift.ttypes import Error as bp_error
-from baseplate.thrift.ttypes import ErrorCode
 
 from . import FakeEdgeContextFactory
 from .test_thrift import TestService
@@ -590,7 +589,24 @@
                 self.assertEqual(handler.probe, IsHealthyProbe.LIVENESS)
 
 
-<<<<<<< HEAD
+class ThriftErrorReplacementTests(GeventPatchedTestCase):
+    def test_server_replaces_unhandled_errors(self):
+        """The server span should start/stop appropriately."""
+
+        class Handler(TestService.Iface):
+            def example(self, context):
+                raise Exception("foo")
+
+        handler = Handler()
+
+        server_span_observer = mock.Mock(spec=ServerSpanObserver)
+        with serve_thrift(handler, TestService, server_span_observer) as server:
+            with raw_thrift_client(server.endpoint, TestService) as client:
+                with self.assertRaises(Error) as exc_info:
+                    client.example()
+        self.assertEqual(exc_info.exception.code, ErrorCode.INTERNAL_SERVER_ERROR)
+
+
 class ThriftPrometheusMetricsTests(GeventPatchedTestCase):
     def reset_metrics(self, metrics):
         if not metrics:
@@ -668,7 +684,7 @@
                     client.example()
 
         got_labels = prom_observer.get_labels()
-        want_labels = {'protocol':'thrift', 'thrift.method':'example', 'exception_type': 'ExpectedException', 'thrift.status_code':'', 'thrift.status':'', 'success':'false'}
+        want_labels = {'protocol':'thrift', 'thrift.method':'example', 'exception_type': 'ExpectedException', 'success':'false'}
         self.assertEqual(got_labels, want_labels)
 
         m = prom_observer.metrics
@@ -745,7 +761,7 @@
 
         class Handler(TestService.Iface):
             def example(self, context):
-                raise bp_error(
+                raise Error(
                     ErrorCode.NOT_FOUND,
                     "foo is not found"
                 )
@@ -753,7 +769,7 @@
         prom_observer = PrometheusServerSpanObserver()
         with serve_thrift(Handler(), TestService, prom_observer) as server:
             with raw_thrift_client(server.endpoint, TestService) as client:
-                with self.assertRaises(bp_error):
+                with self.assertRaises(Error):
                     client.example()
 
         got_labels = prom_observer.get_labels()
@@ -782,22 +798,4 @@
             {'thrift_baseplate_status': 'NOT_FOUND', 'thrift_baseplate_status_code': '404', 'thrift_exception_type': 'Error', 'thrift_method': 'example', 'thrift_success': 'false'},
             1.0,
         )
-        self.reset_metrics(prom_observer.metrics)
-=======
-class ThriftErrorReplacementTests(GeventPatchedTestCase):
-    def test_server_replaces_unhandled_errors(self):
-        """The server span should start/stop appropriately."""
-
-        class Handler(TestService.Iface):
-            def example(self, context):
-                raise Exception("foo")
-
-        handler = Handler()
-
-        server_span_observer = mock.Mock(spec=ServerSpanObserver)
-        with serve_thrift(handler, TestService, server_span_observer) as server:
-            with raw_thrift_client(server.endpoint, TestService) as client:
-                with self.assertRaises(Error) as exc_info:
-                    client.example()
-        self.assertEqual(exc_info.exception.code, ErrorCode.INTERNAL_SERVER_ERROR)
->>>>>>> 0d189bae
+        self.reset_metrics(prom_observer.metrics)