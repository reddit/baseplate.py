--- conflicted
+++ resolved
@@ -37,7 +37,6 @@
             },
         ),
         (
-<<<<<<< HEAD
             "thrift",
             "client",
             PrometheusClientSpanObserver,
@@ -54,7 +53,6 @@
                     "thrift_slug": "",
                     "thrift_method": "",
                 },
-=======
             "http",
             "server",
             PrometheusServerSpanObserver,
@@ -67,7 +65,6 @@
                 },
                 "latency_labels": {"http_method": "", "http_endpoint": "", "http_success": "false"},
                 "active_labels": {"http_method": "", "http_endpoint": ""},
->>>>>>> a94f21f7
             },
         ),
     ),
